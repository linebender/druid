--- conflicted
+++ resolved
@@ -18,13 +18,8 @@
 
 use druid::kurbo::Line;
 use druid::{
-<<<<<<< HEAD
-    AppLauncher, BoxConstraints, Color, Env, Event, EventCtx, LayoutCtx, LocalizedString, PaintCtx,
-    Point, RenderContext, Size, UpdateCtx, Vec2, Widget, WindowDesc,
-=======
     AppLauncher, BoxConstraints, Color, Env, Event, EventCtx, LayoutCtx, LifeCycle, LifeCycleCtx,
-    PaintCtx, Point, RenderContext, Size, UpdateCtx, Vec2, Widget, WindowDesc,
->>>>>>> dccf933b
+    LocalizedString, PaintCtx, Point, RenderContext, Size, UpdateCtx, Vec2, Widget, WindowDesc,
 };
 
 struct AnimWidget {
