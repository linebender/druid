// Copyright 2020 The Druid Authors.
//
// Licensed under the Apache License, Version 2.0 (the "License");
// you may not use this file except in compliance with the License.
// You may obtain a copy of the License at
//
//     http://www.apache.org/licenses/LICENSE-2.0
//
// Unless required by applicable law or agreed to in writing, software
// distributed under the License is distributed on an "AS IS" BASIS,
// WITHOUT WARRANTIES OR CONDITIONS OF ANY KIND, either express or implied.
// See the License for the specific language governing permissions and
// limitations under the License.

//! Example of dynamic text styling

<<<<<<< HEAD
=======
// On Windows platform, don't show a console when opening the app.
#![windows_subsystem = "windows"]

use druid::widget::{
    Checkbox, CrossAxisAlignment, Flex, Label, LensWrap, MainAxisAlignment, Painter, Parse, Scroll,
    Stepper, TextBox,
};
>>>>>>> d76aed3c
use druid::{
    theme, AppLauncher, Color, Data, FontDescriptor, FontFamily, Key, Lens, LensExt,
    LocalizedString, PlatformError, RenderContext, Widget, WidgetExt, WindowDesc,
};
use druid::{
    widget::{
        Checkbox, CrossAxisAlignment, Flex, Label, LensWrap, MainAxisAlignment, Painter, Parse,
        Scroll, Stepper, TextBox,
    },
    Env,
};
use std::fmt::Display;

// This is a custom key we'll use with Env to set and get our font.
const MY_CUSTOM_FONT: Key<FontDescriptor> = Key::new("org.linebender.example.my-custom-font");

const COLUMN_WIDTH: f64 = 360.0;

#[derive(Clone, Lens, Data)]
struct AppData {
    text: String,
    size: f64,
    mono: bool,
}
impl Display for AppData {
    fn fmt(&self, f: &mut std::fmt::Formatter<'_>) -> std::fmt::Result {
        write!(
            f,
            "Size {:.1}{}: {}",
            self.size,
            if self.mono { " mono" } else { "" },
            self.text
        )
    }
}

pub fn main() -> Result<(), PlatformError> {
    let main_window = WindowDesc::new(ui_builder()).title(
        LocalizedString::new("styled-text-demo-window-title").with_placeholder("Type Styler"),
    );
    let data = AppData {
        text: "Here's some sample text".to_string(),
        size: 24.0,
        mono: false,
    };

    AppLauncher::with_window(main_window)
        .log_to_console()
        .launch(data)?;

    Ok(())
}

fn ui_builder() -> impl Widget<AppData> {
    let my_painter = Painter::new(|ctx, _, _| {
        let bounds = ctx.size().to_rect();
        if ctx.is_hot() {
            ctx.fill(bounds, &Color::rgba8(0, 0, 0, 128));
        }

        if ctx.is_active() {
            ctx.stroke(bounds, &Color::WHITE, 2.0);
        }
    });

    // This is druid's default text style.
    // It's set by theme::LABEL_COLOR and theme::UI_FONT
    let label =
        Label::new(|data: &String, _env: &_| format!("Default: {}", data)).lens(AppData::text);

    // The text_color, text_size, and font builder methods can override the
    // defaults provided by the theme by passing in a Key or a concrete value.
    //
    // In this example, text_color receives a Key from the theme, text_size
    // gets a custom key which we set with the env_scope wrapper, and the
    // default font key (theme::FONT_NAME) is overridden in the env_scope
    // wrapper. (Like text_color and text_size, the font can be set using the
    // with_font builder method, but overriding here makes it easy to fall back
    // to the default font)
    let styled_label = Label::new(|data: &AppData, _env: &_| format!("{}", data))
        .with_text_color(theme::PRIMARY_LIGHT)
        .with_font(MY_CUSTOM_FONT)
        .background(my_painter)
        .on_click(|_, data, _| {
            data.size *= 1.1;
        })
        .env_scope_dynamic(
            |data: &AppData, env: &mut druid::Env| {
                const MY_CUSTOM_FONT: Key<FontDescriptor> =
                    Key::new("org.linebender.example.my-custom-font");
                let font = FontDescriptor::new(FontFamily::SYSTEM_UI).with_size(data.size);
                env.set(MY_CUSTOM_FONT, font);

                let new_font = if data.mono {
                    FontDescriptor::new(FontFamily::MONOSPACE)
                } else {
                    FontDescriptor::new(FontFamily::SYSTEM_UI)
                }
                .with_size(data.size);
                env.set(MY_CUSTOM_FONT, new_font);
            },
            |old_data, data, _env| {
                // println!("invalidate env: {}", !data.mono.same(&old_data.mono));
                !data.mono.same(&old_data.mono)
            },
        );

    let labels = Scroll::new(
        Flex::column()
            .cross_axis_alignment(CrossAxisAlignment::Start)
            .with_child(label)
            .with_default_spacer()
            .with_child(styled_label),
    )
    .expand_height()
    .fix_width(COLUMN_WIDTH);

    let stepper = Stepper::new()
        .with_range(0.0, 100.0)
        .with_step(1.0)
        .with_wraparound(false)
        .lens(AppData::size);

    let stepper_textbox = LensWrap::new(
        Parse::new(TextBox::new()),
        AppData::size.map(|x| Some(*x), |x, y| *x = y.unwrap_or(24.0)),
    );

    let mono_checkbox = Checkbox::new("Monospace").lens(AppData::mono);
    let stepper_row = Flex::row()
        .with_child(stepper_textbox)
        .with_child(stepper)
        .with_default_spacer()
        .with_child(mono_checkbox);

    let input = TextBox::multiline()
        .with_placeholder("Your sample text here :)")
        .fix_width(COLUMN_WIDTH)
        .fix_height(140.0)
        .lens(AppData::text);

    Flex::column()
        .main_axis_alignment(MainAxisAlignment::Center)
        .with_default_spacer()
        .with_flex_child(labels, 1.0)
        .with_default_spacer()
        .with_child(input)
        .with_default_spacer()
        .with_child(stepper_row)
        .with_default_spacer()
}<|MERGE_RESOLUTION|>--- conflicted
+++ resolved
@@ -14,8 +14,6 @@
 
 //! Example of dynamic text styling
 
-<<<<<<< HEAD
-=======
 // On Windows platform, don't show a console when opening the app.
 #![windows_subsystem = "windows"]
 
@@ -23,7 +21,6 @@
     Checkbox, CrossAxisAlignment, Flex, Label, LensWrap, MainAxisAlignment, Painter, Parse, Scroll,
     Stepper, TextBox,
 };
->>>>>>> d76aed3c
 use druid::{
     theme, AppLauncher, Color, Data, FontDescriptor, FontFamily, Key, Lens, LensExt,
     LocalizedString, PlatformError, RenderContext, Widget, WidgetExt, WindowDesc,
