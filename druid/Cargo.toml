--- conflicted
+++ resolved
@@ -78,11 +78,7 @@
 float-cmp = { version = "0.8.0", features = ["std"], default-features = false }
 # tempfile 3.2.0 broke wasm; I assume it will be yanked (Jan 12, 2021)
 tempfile = "=3.1.0"
-<<<<<<< HEAD
-piet-common = { git = "https://github.com/SecondFlight/piet.git", branch = "rounded-rect-corners", features = ["png"] }
-=======
 piet-common = { version = "=0.4.1", features = ["png"] }
->>>>>>> 801e4704
 pulldown-cmark = { version = "0.8", default-features = false }
 test-env-log = { version = "0.2.5", features = ["trace"], default-features = false }
 
