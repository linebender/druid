// Copyright 2019 The xi-editor Authors.
//
// Licensed under the Apache License, Version 2.0 (the "License");
// you may not use this file except in compliance with the License.
// You may obtain a copy of the License at
//
//     http://www.apache.org/licenses/LICENSE-2.0
//
// Unless required by applicable law or agreed to in writing, software
// distributed under the License is distributed on an "AS IS" BASIS,
// WITHOUT WARRANTIES OR CONDITIONS OF ANY KIND, either express or implied.
// See the License for the specific language governing permissions and
// limitations under the License.

//! Management of multiple windows.

use std::collections::HashMap;
use std::mem;

<<<<<<< HEAD
use crate::core::{BaseState, CommandQueue, FocusChange};
use crate::kurbo::{Insets, Point, Rect, Size};
=======
// Automatically defaults to std::time::Instant on non Wasm platforms
use instant::Instant;

use crate::kurbo::{Point, Rect, Size};
>>>>>>> d8b6e144
use crate::piet::{Piet, RenderContext};
use crate::shell::{Counter, Cursor, WindowHandle};
use crate::win_handler::RUN_COMMANDS_TOKEN;
use crate::{
<<<<<<< HEAD
    BoxConstraints, Command, Data, Env, Event, EventCtx, LayoutCtx, LifeCycle, LifeCycleCtx,
    LocalizedString, MenuDesc, PaintCtx, TimerToken, UpdateCtx, Widget, WidgetId, WidgetPod,
    WindowDesc,
=======
    BoxConstraints, Command, Data, Env, Event, EventCtx, InternalEvent, InternalLifeCycle,
    LayoutCtx, LifeCycle, LifeCycleCtx, LocalizedString, MenuDesc, PaintCtx, UpdateCtx, Widget,
    WidgetId, WidgetPod, WindowDesc,
>>>>>>> d8b6e144
};

/// A unique identifier for a window.
#[derive(Clone, Copy, Debug, PartialEq, Eq, Hash, PartialOrd, Ord)]
pub struct WindowId(u64);

/// Per-window state not owned by user code.
pub struct Window<T> {
    pub(crate) id: WindowId,
    pub(crate) root: WidgetPod<T, Box<dyn Widget<T>>>,
    pub(crate) title: LocalizedString<T>,
    size: Size,
    pub(crate) menu: Option<MenuDesc<T>>,
    pub(crate) context_menu: Option<MenuDesc<T>>,
    pub(crate) last_anim: Option<Instant>,
    pub(crate) last_mouse_pos: Option<Point>,
    pub(crate) focus: Option<WidgetId>,
    pub(crate) handle: WindowHandle,
    pub(crate) timers: HashMap<TimerToken, WidgetId>,
    // delegate?
}

impl<T> Window<T> {
    pub(crate) fn new(id: WindowId, handle: WindowHandle, desc: WindowDesc<T>) -> Window<T> {
        Window {
            id,
            root: WidgetPod::new(desc.root),
            size: Size::ZERO,
            title: desc.title,
            menu: desc.menu,
            context_menu: None,
            last_anim: None,
            last_mouse_pos: None,
            focus: None,
            handle,
            timers: HashMap::new(),
        }
    }
}

impl<T: Data> Window<T> {
    /// `true` iff any child requested an animation frame during the last `AnimFrame` event.
    pub(crate) fn wants_animation_frame(&self) -> bool {
        self.last_anim.is_some()
    }

    pub(crate) fn focus_chain(&self) -> &[WidgetId] {
        &self.root.state().focus_chain
    }

    /// Returns `true` if the provided widget may be in this window,
    /// but it may also be a false positive.
    /// However when this returns `false` the widget is definitely not in this window.
    pub(crate) fn may_contain_widget(&self, widget_id: WidgetId) -> bool {
        // The bloom filter we're checking can return false positives.
        self.root.state().children.may_contain(&widget_id)
    }

    pub(crate) fn set_menu(&mut self, mut menu: MenuDesc<T>, data: &T, env: &Env) {
        let platform_menu = menu.build_window_menu(data, env);
        self.handle.set_menu(platform_menu);
        self.menu = Some(menu);
    }

    pub(crate) fn show_context_menu(
        &mut self,
        mut menu: MenuDesc<T>,
        point: Point,
        data: &T,
        env: &Env,
    ) {
        let platform_menu = menu.build_popup_menu(data, env);
        self.handle.show_context_menu(platform_menu, point);
        self.context_menu = Some(menu);
    }

    /// On macos we need to update the global application menu to be the menu
    /// for the current window.
    #[cfg(target_os = "macos")]
    pub(crate) fn macos_update_app_menu(&mut self, data: &T, env: &Env) {
        if let Some(menu) = self.menu.as_mut().map(|m| m.build_window_menu(data, env)) {
            self.handle.set_menu(menu);
        }
    }

    fn post_event_processing(
        &mut self,
        queue: &mut CommandQueue,
        data: &T,
        env: &Env,
        process_commands: bool,
    ) {
        let base_state = self.root.state();
        // If children are changed during the handling of an event,
        // we need to send RouteWidgetAdded now, so that they are ready for update/layout.
        if base_state.children_changed {
            self.lifecycle(
                queue,
                &LifeCycle::Internal(InternalLifeCycle::RouteWidgetAdded),
                data,
                env,
                false,
            );
        }
        // If there are any commands and they should be processed
        if process_commands && !queue.is_empty() {
            // Ask the handler to call us back on idle
            // so we can process them in a new event/update pass.
            if let Some(mut handle) = self.handle.get_idle_handle() {
                handle.schedule_idle(RUN_COMMANDS_TOKEN);
            } else {
                log::error!("failed to get idle handle");
            }
        }
    }

    pub(crate) fn event(
        &mut self,
        queue: &mut CommandQueue,
        event: Event,
        data: &mut T,
        env: &Env,
    ) -> bool {
        match &event {
            Event::MouseDown(e) | Event::MouseUp(e) | Event::MouseMove(e) => {
                self.last_mouse_pos = Some(e.pos)
            }
            Event::Internal(InternalEvent::MouseLeave) => self.last_mouse_pos = None,
            _ => (),
        }

        let mut cursor = match event {
            Event::MouseMove(..) => Some(Cursor::Arrow),
            _ => None,
        };

        let event = match event {
            Event::WindowSize(size) => {
                let dpi = f64::from(self.handle.get_dpi());
                let scale = 96.0 / dpi;
                self.size = Size::new(size.width * scale, size.height * scale);
                Event::WindowSize(self.size)
            }
            other => other,
        };

        if let Event::WindowConnected = event {
            self.lifecycle(
                queue,
                &LifeCycle::Internal(InternalLifeCycle::RouteWidgetAdded),
                data,
                env,
                false,
            );
        }

        let mut base_state = BaseState::new(self.root.id());
        let is_handled = {
            let mut ctx = EventCtx {
                cursor: &mut cursor,
                command_queue: queue,
                base_state: &mut base_state,
                is_handled: false,
                is_root: true,
                window: &self.handle,
                window_id: self.id,
                focus_widget: self.focus,
                timers: &self.timers,
            };

            self.root.event(&mut ctx, &event, data, env);
            ctx.is_handled
        };

        if let Some(focus_req) = base_state.request_focus.take() {
            let old = self.focus;
            let new = self.widget_for_focus_request(focus_req);
            let event = LifeCycle::Internal(InternalLifeCycle::RouteFocusChanged { old, new });
            self.lifecycle(queue, &event, data, env, false);
            self.focus = new;
        }

        if let Some(cursor) = cursor {
            self.handle.set_cursor(&cursor);
        }

        self.post_event_processing(queue, data, env, false);

        //If at least one widget requested timer, collect those timers from widgets and add to window's timers map.
        if base_state.request_timer {
            self.timers.extend(base_state.timers);
        }

        is_handled
    }

    pub(crate) fn lifecycle(
        &mut self,
        queue: &mut CommandQueue,
        event: &LifeCycle,
        data: &T,
        env: &Env,
        process_commands: bool,
    ) {
        let mut base_state = BaseState::new(self.root.id());
        let mut ctx = LifeCycleCtx {
            command_queue: queue,
            window_id: self.id,
            base_state: &mut base_state,
        };

        if let LifeCycle::AnimFrame(_) = event {
            self.do_anim_frame(&mut ctx, data, env)
        } else {
            self.root.lifecycle(&mut ctx, event, data, env);
        }

        self.post_event_processing(queue, data, env, process_commands);
    }

    /// AnimFrame has special logic, so we implement it separately.
    fn do_anim_frame(&mut self, ctx: &mut LifeCycleCtx, data: &T, env: &Env) {
        // TODO: this calculation uses wall-clock time of the paint call, which
        // potentially has jitter.
        //
        // See https://github.com/xi-editor/druid/issues/85 for discussion.
        let now = Instant::now();
        let last = self.last_anim.take();
        let elapsed_ns = last.map(|t| now.duration_since(t).as_nanos()).unwrap_or(0) as u64;

        let event = LifeCycle::AnimFrame(elapsed_ns);
        self.root.lifecycle(ctx, &event, data, env);
        if ctx.base_state.request_anim {
            self.last_anim = Some(now);
        }
    }

    pub(crate) fn update(&mut self, queue: &mut CommandQueue, data: &T, env: &Env) {
        self.update_title(data, env);

        let mut base_state = BaseState::new(self.root.id());
        let mut update_ctx = UpdateCtx {
            base_state: &mut base_state,
            command_queue: queue,
            window: &self.handle,
            window_id: self.id,
        };

        self.root.update(&mut update_ctx, data, env);
        self.post_event_processing(queue, data, env, false);
    }

    pub(crate) fn invalidate_and_finalize(&mut self) {
        if self.root.state().needs_inval {
            self.handle.invalidate();
        }
    }

    /// Do all the stuff we do in response to a paint call from the system:
    /// layout, send an `AnimFrame` event, and then actually paint.
    pub(crate) fn do_paint(
        &mut self,
        piet: &mut Piet,
        queue: &mut CommandQueue,
        data: &T,
        env: &Env,
    ) {
        // FIXME: only do AnimFrame if root has requested_anim?
        self.lifecycle(queue, &LifeCycle::AnimFrame(0), data, env, true);

        if self.root.state().needs_layout {
            self.layout(piet, queue, data, env);
        }

        piet.clear(env.get(crate::theme::WINDOW_BACKGROUND_COLOR));
        self.paint(piet, data, env);
    }

    fn layout(&mut self, piet: &mut Piet, queue: &mut CommandQueue, data: &T, env: &Env) {
        let mut base_state = BaseState::new(self.root.id());
        let mut layout_ctx = LayoutCtx {
            command_queue: queue,
            base_state: &mut base_state,
            text_factory: piet.text(),
            window_id: self.id,
            mouse_pos: self.last_mouse_pos,
        };
        let bc = BoxConstraints::tight(self.size);
        let size = self.root.layout(&mut layout_ctx, &bc, data, env);
        self.root.set_layout_rect(
            &mut layout_ctx,
            data,
            env,
            Rect::from_origin_size(Point::ORIGIN, size),
        );
        self.post_event_processing(queue, data, env, true);
    }

    /// only expose `layout` for testing; normally it is called as part of `do_paint`
    #[cfg(not(target_arch = "wasm32"))]
    #[cfg(test)]
    pub(crate) fn just_layout(
        &mut self,
        piet: &mut Piet,
        queue: &mut CommandQueue,
        data: &T,
        env: &Env,
    ) {
        self.layout(piet, queue, data, env)
    }

    fn paint(&mut self, piet: &mut Piet, data: &T, env: &Env) {
        let base_state = BaseState::new(self.root.id());
        let mut ctx = PaintCtx {
            render_ctx: piet,
            base_state: &base_state,
            window_id: self.id,
            z_ops: Vec::new(),
            focus_widget: self.focus,
            region: Rect::ZERO.into(),
        };
        let visible = Rect::from_origin_size(Point::ZERO, self.size);
        ctx.with_child_ctx(visible, |ctx| self.root.paint(ctx, data, env));

        let mut z_ops = mem::take(&mut ctx.z_ops);
        z_ops.sort_by_key(|k| k.z_index);

        for z_op in z_ops.into_iter() {
            ctx.with_child_ctx(visible, |ctx| {
                ctx.with_save(|ctx| {
                    ctx.render_ctx.transform(z_op.transform);
                    (z_op.paint_func)(ctx);
                });
            });
        }
    }

    pub(crate) fn update_title(&mut self, data: &T, env: &Env) {
        if self.title.resolve(data, env) {
            self.handle.set_title(self.title.localized_str());
        }
    }

    pub(crate) fn get_menu_cmd(&self, cmd_id: u32) -> Option<Command> {
        self.context_menu
            .as_ref()
            .and_then(|m| m.command_for_id(cmd_id))
            .or_else(|| self.menu.as_ref().and_then(|m| m.command_for_id(cmd_id)))
    }

    fn widget_for_focus_request(&self, focus: FocusChange) -> Option<WidgetId> {
        match focus {
            FocusChange::Resign => None,
            FocusChange::Focus(id) => Some(id),
            FocusChange::Next => self.widget_from_focus_chain(true),
            FocusChange::Previous => self.widget_from_focus_chain(false),
        }
    }

    fn widget_from_focus_chain(&self, forward: bool) -> Option<WidgetId> {
        self.focus.and_then(|focus| {
            self.focus_chain()
                .iter()
                // Find where the focused widget is in the focus chain
                .position(|id| id == &focus)
                .map(|idx| {
                    // Return the id that's next to it in the focus chain
                    let len = self.focus_chain().len();
                    let new_idx = if forward {
                        (idx + 1) % len
                    } else {
                        (idx + len - 1) % len
                    };
                    self.focus_chain()[new_idx]
                })
                .or_else(|| {
                    // If the currently focused widget isn't in the focus chain,
                    // then we'll just return the first/last entry of the chain, if any.
                    if forward {
                        self.focus_chain().first().copied()
                    } else {
                        self.focus_chain().last().copied()
                    }
                })
        })
    }
}

impl WindowId {
    /// Allocate a new, unique window id.
    pub fn next() -> WindowId {
        static WINDOW_COUNTER: Counter = Counter::new();
        WindowId(WINDOW_COUNTER.next())
    }
}<|MERGE_RESOLUTION|>--- conflicted
+++ resolved
@@ -17,28 +17,19 @@
 use std::collections::HashMap;
 use std::mem;
 
-<<<<<<< HEAD
-use crate::core::{BaseState, CommandQueue, FocusChange};
-use crate::kurbo::{Insets, Point, Rect, Size};
-=======
 // Automatically defaults to std::time::Instant on non Wasm platforms
 use instant::Instant;
 
 use crate::kurbo::{Point, Rect, Size};
->>>>>>> d8b6e144
 use crate::piet::{Piet, RenderContext};
 use crate::shell::{Counter, Cursor, WindowHandle};
+
+use crate::core::{BaseState, CommandQueue, FocusChange};
 use crate::win_handler::RUN_COMMANDS_TOKEN;
 use crate::{
-<<<<<<< HEAD
-    BoxConstraints, Command, Data, Env, Event, EventCtx, LayoutCtx, LifeCycle, LifeCycleCtx,
-    LocalizedString, MenuDesc, PaintCtx, TimerToken, UpdateCtx, Widget, WidgetId, WidgetPod,
-    WindowDesc,
-=======
     BoxConstraints, Command, Data, Env, Event, EventCtx, InternalEvent, InternalLifeCycle,
-    LayoutCtx, LifeCycle, LifeCycleCtx, LocalizedString, MenuDesc, PaintCtx, UpdateCtx, Widget,
-    WidgetId, WidgetPod, WindowDesc,
->>>>>>> d8b6e144
+    LayoutCtx, LifeCycle, LifeCycleCtx, LocalizedString, MenuDesc, PaintCtx, TimerToken, UpdateCtx,
+    Widget, WidgetId, WidgetPod, WindowDesc,
 };
 
 /// A unique identifier for a window.
