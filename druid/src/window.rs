// Copyright 2019 The Druid Authors.
//
// Licensed under the Apache License, Version 2.0 (the "License");
// you may not use this file except in compliance with the License.
// You may obtain a copy of the License at
//
//     http://www.apache.org/licenses/LICENSE-2.0
//
// Unless required by applicable law or agreed to in writing, software
// distributed under the License is distributed on an "AS IS" BASIS,
// WITHOUT WARRANTIES OR CONDITIONS OF ANY KIND, either express or implied.
// See the License for the specific language governing permissions and
// limitations under the License.

//! Management of multiple windows.

use std::collections::{HashMap, VecDeque};
use std::mem;
use tracing::{error, info, info_span};

// Automatically defaults to std::time::Instant on non Wasm platforms
use instant::Instant;

use crate::piet::{Color, Piet, RenderContext};
use crate::shell::{text::InputHandler, Counter, Cursor, Region, TextFieldToken, WindowHandle};

use crate::app::{PendingWindow, WindowSizePolicy};
use crate::contexts::ContextState;
use crate::core::{CommandQueue, FocusChange, WidgetState};
use crate::menu::{MenuItemId, MenuManager};
use crate::text::TextFieldRegistration;
use crate::util::ExtendDrain;
use crate::widget::LabelText;
use crate::win_handler::RUN_COMMANDS_TOKEN;
use crate::{
    BoxConstraints, Data, Env, Event, EventCtx, ExtEventSink, Handled, InternalEvent,
    InternalLifeCycle, LayoutCtx, LifeCycle, LifeCycleCtx, Menu, PaintCtx, Point, Size, TimerToken,
    UpdateCtx, Widget, WidgetId, WidgetPod,
};

/// FIXME: Replace usage with Color::TRANSPARENT on next Piet release
const TRANSPARENT: Color = Color::rgba8(0, 0, 0, 0);

pub type ImeUpdateFn = dyn FnOnce(crate::shell::text::Event);

/// A unique identifier for a window.
#[derive(Clone, Copy, Debug, PartialEq, Eq, Hash, PartialOrd, Ord)]
pub struct WindowId(u64);

/// Per-window state not owned by user code.
pub struct Window<T> {
    pub(crate) id: WindowId,
    pub(crate) root: WidgetPod<T, Box<dyn Widget<T>>>,
    pub(crate) title: LabelText<T>,
    size_policy: WindowSizePolicy,
    size: Size,
    invalid: Region,
    pub(crate) menu: Option<MenuManager<T>>,
    pub(crate) context_menu: Option<(MenuManager<T>, Point)>,
    // This will be `Some` whenever the most recently displayed frame was an animation frame.
    pub(crate) last_anim: Option<Instant>,
    pub(crate) last_mouse_pos: Option<Point>,
    pub(crate) focus: Option<WidgetId>,
    pub(crate) handle: WindowHandle,
    pub(crate) timers: HashMap<TimerToken, WidgetId>,
    pub(crate) transparent: bool,
    pub(crate) ime_handlers: Vec<(TextFieldToken, TextFieldRegistration)>,
    ext_handle: ExtEventSink,
    pub(crate) ime_focus_change: Option<Option<TextFieldToken>>,
}

impl<T> Window<T> {
    pub(crate) fn new(
        id: WindowId,
        handle: WindowHandle,
        pending: PendingWindow<T>,
        ext_handle: ExtEventSink,
    ) -> Window<T> {
        Window {
            id,
            root: WidgetPod::new(pending.root),
            size_policy: pending.size_policy,
            size: Size::ZERO,
            invalid: Region::EMPTY,
            title: pending.title,
            transparent: pending.transparent,
            menu: pending.menu,
            context_menu: None,
            last_anim: None,
            last_mouse_pos: None,
            focus: None,
            handle,
            timers: HashMap::new(),
            ext_handle,
            ime_handlers: Vec::new(),
            ime_focus_change: None,
        }
    }
}

impl<T: Data> Window<T> {
    /// `true` iff any child requested an animation frame since the last `AnimFrame` event.
    pub(crate) fn wants_animation_frame(&self) -> bool {
        self.root.state().request_anim
    }

    pub(crate) fn focus_chain(&self) -> &[WidgetId] {
        &self.root.state().focus_chain
    }

    /// Returns `true` if the provided widget may be in this window,
    /// but it may also be a false positive.
    /// However when this returns `false` the widget is definitely not in this window.
    pub(crate) fn may_contain_widget(&self, widget_id: WidgetId) -> bool {
        // The bloom filter we're checking can return false positives.
        widget_id == self.root.id() || self.root.state().children.may_contain(&widget_id)
    }

    pub(crate) fn menu_cmd(
        &mut self,
        queue: &mut CommandQueue,
        cmd_id: MenuItemId,
        data: &mut T,
        env: &Env,
    ) {
        if let Some(menu) = &mut self.menu {
            menu.event(queue, Some(self.id), cmd_id, data, env);
        }
        if let Some((menu, _)) = &mut self.context_menu {
            menu.event(queue, Some(self.id), cmd_id, data, env);
        }
    }

    pub(crate) fn show_context_menu(&mut self, menu: Menu<T>, point: Point, data: &T, env: &Env) {
        let mut manager = MenuManager::new_for_popup(menu);
        self.handle
            .show_context_menu(manager.initialize(Some(self.id), data, env), point);
        self.context_menu = Some((manager, point));
    }

    /// On macos we need to update the global application menu to be the menu
    /// for the current window.
    #[cfg(target_os = "macos")]
    pub(crate) fn macos_update_app_menu(&mut self, data: &T, env: &Env) {
        if let Some(menu) = self.menu.as_mut() {
            self.handle.set_menu(menu.refresh(data, env));
        }
    }

    fn post_event_processing(
        &mut self,
        widget_state: &mut WidgetState,
        queue: &mut CommandQueue,
        data: &T,
        env: &Env,
        process_commands: bool,
    ) {
        // If children are changed during the handling of an event,
        // we need to send RouteWidgetAdded now, so that they are ready for update/layout.
        if widget_state.children_changed {
            // Anytime widgets are removed we check and see if any of those
            // widgets had IME sessions and unregister them if so.
            let Window {
                ime_handlers,
                handle,
                ..
            } = self;
            ime_handlers.retain(|(token, v)| {
                let will_retain = v.is_alive();
                if !will_retain {
                    tracing::debug!("{:?} removed", token);
                    handle.remove_text_field(*token);
                }
                will_retain
            });

            self.lifecycle(
                queue,
                &LifeCycle::Internal(InternalLifeCycle::RouteWidgetAdded),
                data,
                env,
                false,
            );
        }

        // Update the disabled state if necessary
        // Always do this before sending focus change, since this event updates the focus chain.
        if self.root.state().tree_disabled_changed() {
            let event = LifeCycle::Internal(InternalLifeCycle::RouteDisabledChanged);
            self.lifecycle(queue, &event, data, env, false);
        }

        if let Some(focus_req) = widget_state.request_focus.take() {
            let old = self.focus;
            let new = self.widget_for_focus_request(focus_req);
            // Only send RouteFocusChanged in case there's actual change
            if old != new {
                let event = LifeCycle::Internal(InternalLifeCycle::RouteFocusChanged { old, new });
                self.lifecycle(queue, &event, data, env, false);
                self.focus = new;
            }
        }

        // Add all the requested timers to the window's timers map.
        self.timers.extend_drain(&mut widget_state.timers);

        // If we need a new paint pass, make sure druid-shell knows it.
        if self.wants_animation_frame() {
            self.handle.request_anim_frame();
        }
        self.invalid.union_with(&widget_state.invalid);
        for ime_field in widget_state.text_registrations.drain(..) {
            let token = self.handle.add_text_field();
            tracing::debug!("{:?} added", token);
            self.ime_handlers.push((token, ime_field));
        }

        // If there are any commands and they should be processed
        if process_commands && !queue.is_empty() {
            // Ask the handler to call us back on idle
            // so we can process them in a new event/update pass.
            if let Some(mut handle) = self.handle.get_idle_handle() {
                handle.schedule_idle(RUN_COMMANDS_TOKEN);
            } else {
                error!("failed to get idle handle");
            }
        }
    }

    pub(crate) fn event(
        &mut self,
        queue: &mut CommandQueue,
        event: Event,
        data: &mut T,
        env: &Env,
    ) -> Handled {
        match &event {
            Event::WindowSize(size) => self.size = *size,
            Event::MouseDown(e) | Event::MouseUp(e) | Event::MouseMove(e) | Event::Wheel(e) => {
                self.last_mouse_pos = Some(e.pos)
            }
            Event::Internal(InternalEvent::MouseLeave) => self.last_mouse_pos = None,
            _ => (),
        }

        let event = match event {
            Event::Timer(token) => {
                if let Some(widget_id) = self.timers.get(&token) {
                    Event::Internal(InternalEvent::RouteTimer(token, *widget_id))
                } else {
                    error!("No widget found for timer {:?}", token);
                    return Handled::No;
                }
            }
            other => other,
        };

        if let Event::WindowConnected = event {
            self.lifecycle(
                queue,
                &LifeCycle::Internal(InternalLifeCycle::RouteWidgetAdded),
                data,
                env,
                false,
            );
        }

        let mut widget_state = WidgetState::new(self.root.id(), Some(self.size));
        let is_handled = {
            let mut state =
                ContextState::new::<T>(queue, &self.ext_handle, &self.handle, self.id, self.focus);
            let mut notifications = VecDeque::new();
            let mut ctx = EventCtx {
                state: &mut state,
                notifications: &mut notifications,
                widget_state: &mut widget_state,
                is_handled: false,
                is_root: true,
            };

            {
                let _span = info_span!("event");
                let _span = _span.enter();
                self.root.event(&mut ctx, &event, data, env);
            }

            if !ctx.notifications.is_empty() {
                info!("{} unhandled notifications:", ctx.notifications.len());
                for (i, n) in ctx.notifications.iter().enumerate() {
                    info!("{}: {:?}", i, n);
                }
            }
            Handled::from(ctx.is_handled)
        };

        // Clean up the timer token and do it immediately after the event handling
        // because the token may be reused and re-added in a lifecycle pass below.
        if let Event::Internal(InternalEvent::RouteTimer(token, _)) = event {
            self.timers.remove(&token);
        }

<<<<<<< HEAD
=======
        if let Some(focus_req) = widget_state.request_focus.take() {
            let old = self.focus;
            let new = self.widget_for_focus_request(focus_req);
            // Only send RouteFocusChanged in case there's actual change
            if old != new {
                let event = LifeCycle::Internal(InternalLifeCycle::RouteFocusChanged { old, new });
                self.lifecycle(queue, &event, data, env, false);
                self.focus = new;
                // check if the newly focused widget has an IME session, and
                // notify the system if so.
                //
                // If you're here because a profiler sent you: I guess I should've
                // used a hashmap?
                let old_was_ime = old
                    .map(|old| {
                        self.ime_handlers
                            .iter()
                            .any(|(_, sesh)| sesh.widget_id == old)
                    })
                    .unwrap_or(false);
                let maybe_active_text_field = self
                    .ime_handlers
                    .iter()
                    .find(|(_, sesh)| Some(sesh.widget_id) == self.focus)
                    .map(|(token, _)| *token);
                // we call this on every focus change; we could call it less but does it matter?
                self.ime_focus_change = if maybe_active_text_field.is_some() {
                    Some(maybe_active_text_field)
                } else if old_was_ime {
                    Some(None)
                } else {
                    None
                };
            }
        }

>>>>>>> 75e83ae5
        if let Some(cursor) = &widget_state.cursor {
            self.handle.set_cursor(&cursor);
        } else if matches!(
            event,
            Event::MouseMove(..) | Event::Internal(InternalEvent::MouseLeave)
        ) {
            self.handle.set_cursor(&Cursor::Arrow);
        }

        if matches!(
            (event, self.size_policy),
            (Event::WindowSize(_), WindowSizePolicy::Content)
        ) {
            // Because our initial size can be zero, the window system won't ask us to paint.
            // So layout ourselves and hopefully we resize
            self.layout(queue, data, env);
        }

        self.post_event_processing(&mut widget_state, queue, data, env, false);

        is_handled
    }

    pub(crate) fn lifecycle(
        &mut self,
        queue: &mut CommandQueue,
        event: &LifeCycle,
        data: &T,
        env: &Env,
        process_commands: bool,
    ) {
        let mut widget_state = WidgetState::new(self.root.id(), Some(self.size));
        let mut state =
            ContextState::new::<T>(queue, &self.ext_handle, &self.handle, self.id, self.focus);
        let mut ctx = LifeCycleCtx {
            state: &mut state,
            widget_state: &mut widget_state,
        };

        {
            let _span = info_span!("lifecycle");
            let _span = _span.enter();
            self.root.lifecycle(&mut ctx, event, data, env);
        }

        self.post_event_processing(&mut widget_state, queue, data, env, process_commands);
    }

    pub(crate) fn update(&mut self, queue: &mut CommandQueue, data: &T, env: &Env) {
        self.update_title(data, env);

        let mut widget_state = WidgetState::new(self.root.id(), Some(self.size));
        let mut state =
            ContextState::new::<T>(queue, &self.ext_handle, &self.handle, self.id, self.focus);
        let mut update_ctx = UpdateCtx {
            widget_state: &mut widget_state,
            state: &mut state,
            prev_env: None,
            env,
        };

        {
            let _span = info_span!("update");
            let _span = _span.enter();
            self.root.update(&mut update_ctx, data, env);
        }

        if let Some(cursor) = &widget_state.cursor {
            self.handle.set_cursor(cursor);
        }

        self.post_event_processing(&mut widget_state, queue, data, env, false);
    }

    pub(crate) fn invalidate_and_finalize(&mut self) {
        if self.root.state().needs_layout {
            self.handle.invalidate();
        } else {
            for rect in self.invalid.rects() {
                self.handle.invalidate_rect(*rect);
            }
        }
        self.invalid.clear();
    }

    #[cfg(test)]
    #[allow(dead_code)]
    pub(crate) fn invalid(&self) -> &Region {
        &self.invalid
    }

    #[cfg(test)]
    #[allow(dead_code)]
    pub(crate) fn invalid_mut(&mut self) -> &mut Region {
        &mut self.invalid
    }

    /// Get ready for painting, by doing layout and sending an `AnimFrame` event.
    pub(crate) fn prepare_paint(&mut self, queue: &mut CommandQueue, data: &mut T, env: &Env) {
        let now = Instant::now();
        // TODO: this calculation uses wall-clock time of the paint call, which
        // potentially has jitter.
        //
        // See https://github.com/linebender/druid/issues/85 for discussion.
        let last = self.last_anim.take();
        let elapsed_ns = last.map(|t| now.duration_since(t).as_nanos()).unwrap_or(0) as u64;

        if self.wants_animation_frame() {
            self.event(queue, Event::AnimFrame(elapsed_ns), data, env);
            self.last_anim = Some(now);
        }
    }

    pub(crate) fn do_paint(
        &mut self,
        piet: &mut Piet,
        invalid: &Region,
        queue: &mut CommandQueue,
        data: &T,
        env: &Env,
    ) {
        if self.root.state().needs_layout {
            self.layout(queue, data, env);
        }

        piet.fill(
            invalid.bounding_box(),
            &(if self.transparent {
                TRANSPARENT
            } else {
                env.get(crate::theme::WINDOW_BACKGROUND_COLOR)
            }),
        );
        self.paint(piet, invalid, queue, data, env);
    }

    fn layout(&mut self, queue: &mut CommandQueue, data: &T, env: &Env) {
        let mut widget_state = WidgetState::new(self.root.id(), Some(self.size));
        let mut state =
            ContextState::new::<T>(queue, &self.ext_handle, &self.handle, self.id, self.focus);
        let mut layout_ctx = LayoutCtx {
            state: &mut state,
            widget_state: &mut widget_state,
            mouse_pos: self.last_mouse_pos,
        };
        let bc = match self.size_policy {
            WindowSizePolicy::User => BoxConstraints::tight(self.size),
            WindowSizePolicy::Content => BoxConstraints::UNBOUNDED,
        };

        let content_size = {
            let _span = info_span!("layout");
            let _span = _span.enter();
            self.root.layout(&mut layout_ctx, &bc, data, env)
        };

        if let WindowSizePolicy::Content = self.size_policy {
            let insets = self.handle.content_insets();
            let full_size = (content_size.to_rect() + insets).size();
            if self.size != full_size {
                self.size = full_size;
                self.handle.set_size(full_size)
            }
        }
        self.root
            .set_origin(&mut layout_ctx, data, env, Point::ORIGIN);
        self.lifecycle(
            queue,
            &LifeCycle::Internal(InternalLifeCycle::ParentWindowOrigin),
            data,
            env,
            false,
        );
        self.post_event_processing(&mut widget_state, queue, data, env, true);
    }

    /// only expose `layout` for testing; normally it is called as part of `do_paint`
    #[cfg(not(target_arch = "wasm32"))]
    #[cfg(test)]
    pub(crate) fn just_layout(&mut self, queue: &mut CommandQueue, data: &T, env: &Env) {
        self.layout(queue, data, env)
    }

    fn paint(
        &mut self,
        piet: &mut Piet,
        invalid: &Region,
        queue: &mut CommandQueue,
        data: &T,
        env: &Env,
    ) {
        let widget_state = WidgetState::new(self.root.id(), Some(self.size));
        let mut state =
            ContextState::new::<T>(queue, &self.ext_handle, &self.handle, self.id, self.focus);
        let mut ctx = PaintCtx {
            render_ctx: piet,
            state: &mut state,
            widget_state: &widget_state,
            z_ops: Vec::new(),
            region: invalid.clone(),
            depth: 0,
        };

        let root = &mut self.root;
        info_span!("paint").in_scope(|| {
            ctx.with_child_ctx(invalid.clone(), |ctx| root.paint_raw(ctx, data, env));
        });

        let mut z_ops = mem::take(&mut ctx.z_ops);
        z_ops.sort_by_key(|k| k.z_index);

        for z_op in z_ops.into_iter() {
            ctx.with_child_ctx(invalid.clone(), |ctx| {
                ctx.with_save(|ctx| {
                    ctx.render_ctx.transform(z_op.transform);
                    (z_op.paint_func)(ctx);
                });
            });
        }

        if self.wants_animation_frame() {
            self.handle.request_anim_frame();
        }
    }

    pub(crate) fn update_title(&mut self, data: &T, env: &Env) {
        if self.title.resolve(data, env) {
            self.handle.set_title(&self.title.display_text());
        }
    }

    pub(crate) fn update_menu(&mut self, data: &T, env: &Env) {
        if let Some(menu) = &mut self.menu {
            if let Some(new_menu) = menu.update(Some(self.id), data, env) {
                self.handle.set_menu(new_menu);
            }
        }
        if let Some((menu, point)) = &mut self.context_menu {
            if let Some(new_menu) = menu.update(Some(self.id), data, env) {
                self.handle.show_context_menu(new_menu, *point);
            }
        }
    }

    pub(crate) fn get_ime_handler(
        &mut self,
        req_token: TextFieldToken,
        mutable: bool,
    ) -> Box<dyn InputHandler> {
        self.ime_handlers
            .iter()
            .find(|(token, _)| req_token == *token)
            .and_then(|(_, reg)| reg.document.acquire(mutable))
            .unwrap()
    }

    /// Create a function that can invalidate the provided widget's text state.
    ///
    /// This will be called from outside the main app state in order to avoid
    /// reentrancy problems.
    pub(crate) fn ime_invalidation_fn(&self, widget: WidgetId) -> Option<Box<ImeUpdateFn>> {
        let token = self
            .ime_handlers
            .iter()
            .find(|(_, reg)| reg.widget_id == widget)
            .map(|(t, _)| *t)?;
        let window_handle = self.handle.clone();
        Some(Box::new(move |event| {
            window_handle.update_text_field(token, event)
        }))
    }

    /// Release a lock on an IME session, returning a `WidgetId` if the lock was mutable.
    ///
    /// After a mutable lock is released, the widget needs to be notified so that
    /// it can update any internal state.
    pub(crate) fn release_ime_lock(&mut self, req_token: TextFieldToken) -> Option<WidgetId> {
        self.ime_handlers
            .iter()
            .find(|(token, _)| req_token == *token)
            .and_then(|(_, reg)| reg.document.release().then(|| reg.widget_id))
    }

    fn widget_for_focus_request(&self, focus: FocusChange) -> Option<WidgetId> {
        match focus {
            FocusChange::Resign => None,
            FocusChange::Focus(id) => Some(id),
            FocusChange::Next => self.widget_from_focus_chain(true),
            FocusChange::Previous => self.widget_from_focus_chain(false),
        }
    }

    fn widget_from_focus_chain(&self, forward: bool) -> Option<WidgetId> {
        self.focus.and_then(|focus| {
            self.focus_chain()
                .iter()
                // Find where the focused widget is in the focus chain
                .position(|id| id == &focus)
                .map(|idx| {
                    // Return the id that's next to it in the focus chain
                    let len = self.focus_chain().len();
                    let new_idx = if forward {
                        (idx + 1) % len
                    } else {
                        (idx + len - 1) % len
                    };
                    self.focus_chain()[new_idx]
                })
                .or_else(|| {
                    // If the currently focused widget isn't in the focus chain,
                    // then we'll just return the first/last entry of the chain, if any.
                    if forward {
                        self.focus_chain().first().copied()
                    } else {
                        self.focus_chain().last().copied()
                    }
                })
        })
    }
}

impl WindowId {
    /// Allocate a new, unique window id.
    pub fn next() -> WindowId {
        static WINDOW_COUNTER: Counter = Counter::new();
        WindowId(WINDOW_COUNTER.next())
    }
}<|MERGE_RESOLUTION|>--- conflicted
+++ resolved
@@ -190,117 +190,6 @@
             self.lifecycle(queue, &event, data, env, false);
         }
 
-        if let Some(focus_req) = widget_state.request_focus.take() {
-            let old = self.focus;
-            let new = self.widget_for_focus_request(focus_req);
-            // Only send RouteFocusChanged in case there's actual change
-            if old != new {
-                let event = LifeCycle::Internal(InternalLifeCycle::RouteFocusChanged { old, new });
-                self.lifecycle(queue, &event, data, env, false);
-                self.focus = new;
-            }
-        }
-
-        // Add all the requested timers to the window's timers map.
-        self.timers.extend_drain(&mut widget_state.timers);
-
-        // If we need a new paint pass, make sure druid-shell knows it.
-        if self.wants_animation_frame() {
-            self.handle.request_anim_frame();
-        }
-        self.invalid.union_with(&widget_state.invalid);
-        for ime_field in widget_state.text_registrations.drain(..) {
-            let token = self.handle.add_text_field();
-            tracing::debug!("{:?} added", token);
-            self.ime_handlers.push((token, ime_field));
-        }
-
-        // If there are any commands and they should be processed
-        if process_commands && !queue.is_empty() {
-            // Ask the handler to call us back on idle
-            // so we can process them in a new event/update pass.
-            if let Some(mut handle) = self.handle.get_idle_handle() {
-                handle.schedule_idle(RUN_COMMANDS_TOKEN);
-            } else {
-                error!("failed to get idle handle");
-            }
-        }
-    }
-
-    pub(crate) fn event(
-        &mut self,
-        queue: &mut CommandQueue,
-        event: Event,
-        data: &mut T,
-        env: &Env,
-    ) -> Handled {
-        match &event {
-            Event::WindowSize(size) => self.size = *size,
-            Event::MouseDown(e) | Event::MouseUp(e) | Event::MouseMove(e) | Event::Wheel(e) => {
-                self.last_mouse_pos = Some(e.pos)
-            }
-            Event::Internal(InternalEvent::MouseLeave) => self.last_mouse_pos = None,
-            _ => (),
-        }
-
-        let event = match event {
-            Event::Timer(token) => {
-                if let Some(widget_id) = self.timers.get(&token) {
-                    Event::Internal(InternalEvent::RouteTimer(token, *widget_id))
-                } else {
-                    error!("No widget found for timer {:?}", token);
-                    return Handled::No;
-                }
-            }
-            other => other,
-        };
-
-        if let Event::WindowConnected = event {
-            self.lifecycle(
-                queue,
-                &LifeCycle::Internal(InternalLifeCycle::RouteWidgetAdded),
-                data,
-                env,
-                false,
-            );
-        }
-
-        let mut widget_state = WidgetState::new(self.root.id(), Some(self.size));
-        let is_handled = {
-            let mut state =
-                ContextState::new::<T>(queue, &self.ext_handle, &self.handle, self.id, self.focus);
-            let mut notifications = VecDeque::new();
-            let mut ctx = EventCtx {
-                state: &mut state,
-                notifications: &mut notifications,
-                widget_state: &mut widget_state,
-                is_handled: false,
-                is_root: true,
-            };
-
-            {
-                let _span = info_span!("event");
-                let _span = _span.enter();
-                self.root.event(&mut ctx, &event, data, env);
-            }
-
-            if !ctx.notifications.is_empty() {
-                info!("{} unhandled notifications:", ctx.notifications.len());
-                for (i, n) in ctx.notifications.iter().enumerate() {
-                    info!("{}: {:?}", i, n);
-                }
-            }
-            Handled::from(ctx.is_handled)
-        };
-
-        // Clean up the timer token and do it immediately after the event handling
-        // because the token may be reused and re-added in a lifecycle pass below.
-        if let Event::Internal(InternalEvent::RouteTimer(token, _)) = event {
-            self.timers.remove(&token);
-        }
-
-<<<<<<< HEAD
-=======
         if let Some(focus_req) = widget_state.request_focus.take() {
             let old = self.focus;
             let new = self.widget_for_focus_request(focus_req);
@@ -337,7 +226,104 @@
             }
         }
 
->>>>>>> 75e83ae5
+        // Add all the requested timers to the window's timers map.
+        self.timers.extend_drain(&mut widget_state.timers);
+
+        // If we need a new paint pass, make sure druid-shell knows it.
+        if self.wants_animation_frame() {
+            self.handle.request_anim_frame();
+        }
+        self.invalid.union_with(&widget_state.invalid);
+        for ime_field in widget_state.text_registrations.drain(..) {
+            let token = self.handle.add_text_field();
+            tracing::debug!("{:?} added", token);
+            self.ime_handlers.push((token, ime_field));
+        }
+
+        // If there are any commands and they should be processed
+        if process_commands && !queue.is_empty() {
+            // Ask the handler to call us back on idle
+            // so we can process them in a new event/update pass.
+            if let Some(mut handle) = self.handle.get_idle_handle() {
+                handle.schedule_idle(RUN_COMMANDS_TOKEN);
+            } else {
+                error!("failed to get idle handle");
+            }
+        }
+    }
+
+    pub(crate) fn event(
+        &mut self,
+        queue: &mut CommandQueue,
+        event: Event,
+        data: &mut T,
+        env: &Env,
+    ) -> Handled {
+        match &event {
+            Event::WindowSize(size) => self.size = *size,
+            Event::MouseDown(e) | Event::MouseUp(e) | Event::MouseMove(e) | Event::Wheel(e) => {
+                self.last_mouse_pos = Some(e.pos)
+            }
+            Event::Internal(InternalEvent::MouseLeave) => self.last_mouse_pos = None,
+            _ => (),
+        }
+
+        let event = match event {
+            Event::Timer(token) => {
+                if let Some(widget_id) = self.timers.get(&token) {
+                    Event::Internal(InternalEvent::RouteTimer(token, *widget_id))
+                } else {
+                    error!("No widget found for timer {:?}", token);
+                    return Handled::No;
+                }
+            }
+            other => other,
+        };
+
+        if let Event::WindowConnected = event {
+            self.lifecycle(
+                queue,
+                &LifeCycle::Internal(InternalLifeCycle::RouteWidgetAdded),
+                data,
+                env,
+                false,
+            );
+        }
+
+        let mut widget_state = WidgetState::new(self.root.id(), Some(self.size));
+        let is_handled = {
+            let mut state =
+                ContextState::new::<T>(queue, &self.ext_handle, &self.handle, self.id, self.focus);
+            let mut notifications = VecDeque::new();
+            let mut ctx = EventCtx {
+                state: &mut state,
+                notifications: &mut notifications,
+                widget_state: &mut widget_state,
+                is_handled: false,
+                is_root: true,
+            };
+
+            {
+                let _span = info_span!("event");
+                let _span = _span.enter();
+                self.root.event(&mut ctx, &event, data, env);
+            }
+
+            if !ctx.notifications.is_empty() {
+                info!("{} unhandled notifications:", ctx.notifications.len());
+                for (i, n) in ctx.notifications.iter().enumerate() {
+                    info!("{}: {:?}", i, n);
+                }
+            }
+            Handled::from(ctx.is_handled)
+        };
+
+        // Clean up the timer token and do it immediately after the event handling
+        // because the token may be reused and re-added in a lifecycle pass below.
+        if let Event::Internal(InternalEvent::RouteTimer(token, _)) = event {
+            self.timers.remove(&token);
+        }
+
         if let Some(cursor) = &widget_state.cursor {
             self.handle.set_cursor(&cursor);
         } else if matches!(
