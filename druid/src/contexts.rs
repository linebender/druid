--- conflicted
+++ resolved
@@ -26,13 +26,8 @@
 use crate::piet::{Piet, PietText, RenderContext};
 use crate::shell::Region;
 use crate::{
-<<<<<<< HEAD
-    commands, Affine, Command, ContextMenu, Cursor, Env, ExtEventSink, Insets, MenuDesc, Point,
-    Rect, SingleUse, Size, SubWindowRequirement, Target, TimerToken, WidgetId, WindowDesc,
-=======
     commands, Affine, Command, ContextMenu, Cursor, Env, ExtEventSink, Insets, MenuDesc,
-    Notification, Point, Rect, SingleUse, Size, Target, TimerToken, WidgetId, WindowDesc,
->>>>>>> ed4f9ef0
+    Notification, Point, Rect, SingleUse, Size, SubWindowRequirement, Target, TimerToken, WidgetId, WindowDesc,
     WindowHandle, WindowId,
 };
 
