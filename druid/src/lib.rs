// Copyright 2018 The Druid Authors.
//
// Licensed under the Apache License, Version 2.0 (the "License");
// you may not use this file except in compliance with the License.
// You may obtain a copy of the License at
//
//     http://www.apache.org/licenses/LICENSE-2.0
//
// Unless required by applicable law or agreed to in writing, software
// distributed under the License is distributed on an "AS IS" BASIS,
// WITHOUT WARRANTIES OR CONDITIONS OF ANY KIND, either express or implied.
// See the License for the specific language governing permissions and
// limitations under the License.

//! Simple data-oriented GUI.
//!
//! Druid lets you build simple interactive graphical applications that
//! can be deployed on Windows, macOS, Linux, and the web.
//!
//! Druid is built on top of [`druid-shell`], which implements all of the
//! lower-level, platform-specific code, providing a common abstraction
//! for things like key and mouse events, creating windows, and launching
//! an application. Below [`druid-shell`] is [`piet`], which is a cross-platform
//! 2D graphics library, providing a simple and familiar drawing API that can be
//! implemented for various platforms.
//!
//! Druid is a data-driven, declarative framework. You describe your application
//! model in terms of the [`Data`] trait, and then you build up a tree of
//! [`widget`] s that can display and modify your data.
//!
//! Your widgets handle [`Event`]s, such as mouse movement, and can modify the data;
//! these changes are then delivered to relevant widgets, which can update
//! their state and redraw.
//!
//! As your application grows, you can use [`Lens`]es to expose only certain
//! subsets of your data model to certains subsets of your widget tree.
//!
//! For more information you should read the [druid book].
//!
//! # Examples
//!
//! For many more examples, see [`druid/examples`].
//!
//! ```no_run
//! use druid::widget::{Align, Flex, Label, TextBox};
//! use druid::{AppLauncher, Data, Env, Lens, LocalizedString, Widget, WindowDesc, WidgetExt};
//!
//! const VERTICAL_WIDGET_SPACING: f64 = 20.0;
//! const TEXT_BOX_WIDTH: f64 = 200.0;
//! const WINDOW_TITLE: LocalizedString<HelloState> = LocalizedString::new("Hello World!");
//!
//! #[derive(Clone, Data, Lens)]
//! struct HelloState {
//!     name: String,
//! }
//!
//! fn main() {
//!     // describe the main window
//!     let main_window = WindowDesc::new(build_root_widget)
//!         .title(WINDOW_TITLE)
//!         .window_size((400.0, 400.0));
//!
//!     // create the initial app state
//!     let initial_state = HelloState {
//!         name: "World".into(),
//!     };
//!
//!     // start the application
//!     AppLauncher::with_window(main_window)
//!         .launch(initial_state)
//!         .expect("Failed to launch application");
//! }
//!
//! fn build_root_widget() -> impl Widget<HelloState> {
//!     // a label that will determine its text based on the current app data.
//!     let label = Label::new(|data: &HelloState, _env: &Env| format!("Hello {}!", data.name));
//!     // a textbox that modifies `name`.
//!     let textbox = TextBox::new()
//!         .with_placeholder("Who are we greeting?")
//!         .fix_width(TEXT_BOX_WIDTH)
//!         .lens(HelloState::name);
//!
//!     // arrange the two widgets vertically, with some padding
//!     let layout = Flex::column()
//!         .with_child(label)
//!         .with_spacer(VERTICAL_WIDGET_SPACING)
//!         .with_child(textbox);
//!
//!     // center the two widgets in the available space
//!     Align::centered(layout)
//! }
//! ```
//!
//! # Optional Features
//!
//! * `im` - Efficient immutable data structures using the [`im` crate],
//!          which is made available via the [`im` module].
//! * `svg` - Scalable Vector Graphics for icons and other scalable images using the [`usvg` crate].
//! * `image` - Bitmap image support using the [`image` crate].
//! * `x11` - Work-in-progress X11 Linux backend instead of GTK.
//!
//! Features can be added with `cargo`. For example, in your `Cargo.toml`:
//! ```no_compile
//! [dependencies.druid]
//! version = "0.6.0"
//! features = ["im", "svg", "image"]
//! ```
//!
//! [`Widget`]: trait.Widget.html
//! [`Data`]: trait.Data.html
//! [`Lens`]: trait.Lens.html
//! [`widget`]: ./widget/index.html
//! [`Event`]: enum.Event.html
//! [`druid-shell`]: https://docs.rs/druid-shell
//! [`piet`]: https://docs.rs/piet
//! [`druid/examples`]: https://github.com/linebender/druid/tree/v0.6.0/druid/examples
//! [druid book]: https://linebender.org/druid/
//! [`im` crate]: https://crates.io/crates/im
//! [`im` module]: im/index.html
//! [`usvg` crate]: https://crates.io/crates/usvg
//! [`image` crate]: https://crates.io/crates/image

#![deny(
    intra_doc_link_resolution_failure,
    unsafe_code,
    clippy::trivially_copy_pass_by_ref
)]
#![warn(missing_docs)]
#![allow(clippy::new_ret_no_self, clippy::needless_doctest_main)]
#![cfg_attr(docsrs, feature(doc_cfg))]

// Allows to use macros from druid_derive in this crate
extern crate self as druid;
pub use druid_derive::Lens;

use druid_shell as shell;
#[doc(inline)]
pub use druid_shell::{kurbo, piet};

// the im crate provides immutable data structures that play well with druid
#[cfg(feature = "im")]
#[doc(inline)]
pub use im;

mod app;
mod app_delegate;
mod bloom;
mod box_constraints;
mod command;
mod contexts;
mod core;
mod data;
mod env;
mod event;
mod ext_event;
pub mod lens;
mod localization;
mod menu;
mod mouse;
pub mod scroll_component;
#[cfg(not(target_arch = "wasm32"))]
#[cfg(test)]
mod tests;
pub mod text;
pub mod theme;
mod util;
pub mod widget;
mod win_handler;
mod window;

// Types from kurbo & piet that are required by public API.
pub use kurbo::{Affine, Insets, Point, Rect, Size, Vec2};
pub use piet::{
    Color, FontFamily, FontStyle, FontWeight, LinearGradient, RadialGradient, RenderContext,
    TextAlignment, UnitPoint,
};
// these are the types from shell that we expose; others we only use internally.
pub use shell::keyboard_types;
pub use shell::{
<<<<<<< HEAD
    AlertButton, AlertIcon, AlertOptions, AlertResponse, AlertToken, Application, Clipboard,
    ClipboardFormat, Cursor, Error as PlatformError, FileDialogOptions, FileInfo, FileSpec,
    FormatId, HotKey, KeyCode, KeyEvent, KeyModifiers, MouseButton, MouseButtons, RawMods, Scale,
    SysMods, Text, TimerToken, WindowHandle,
=======
    Application, Clipboard, ClipboardFormat, Code, Cursor, Error as PlatformError,
    FileDialogOptions, FileInfo, FileSpec, FormatId, HotKey, KbKey, KeyEvent, Location, Modifiers,
    Monitor, MouseButton, MouseButtons, RawMods, Region, Scalable, Scale, Screen, SysMods,
    TimerToken, WindowHandle, WindowState,
>>>>>>> 7a3251b9
};

pub use crate::core::WidgetPod;
pub use app::{AppLauncher, WindowConfig, WindowDesc};
pub use app_delegate::{AppDelegate, DelegateCtx};
pub use box_constraints::BoxConstraints;
pub use command::{sys as commands, Command, Selector, SingleUse, Target};
pub use contexts::{EventCtx, LayoutCtx, LifeCycleCtx, PaintCtx, UpdateCtx};
pub use data::{ArcStr, Data};
pub use env::{Env, Key, KeyOrValue, Value, ValueType};
pub use event::{Event, InternalEvent, InternalLifeCycle, LifeCycle};
pub use ext_event::{ExtEventError, ExtEventSink};
pub use lens::{Lens, LensExt};
pub use localization::LocalizedString;
pub use menu::{sys as platform_menus, ContextMenu, MenuDesc, MenuItem};
pub use mouse::MouseEvent;
pub use text::{FontDescriptor, TextLayout};
pub use widget::{Widget, WidgetExt, WidgetId};
pub use win_handler::DruidHandler;
pub use window::{Window, WindowId};

#[cfg(not(target_arch = "wasm32"))]
#[cfg(test)]
pub(crate) use event::{StateCell, StateCheckFn};

#[deprecated(since = "0.7.0", note = "use druid::widget::LensWrap instead")]
#[allow(missing_docs)]
pub type LensWrap<A, B, C> = widget::LensWrap<A, B, C>;

/// The meaning (mapped value) of a keypress.
///
/// Note that in previous versions, the `KeyCode` field referred to the
/// physical position of the key, rather than the mapped value. In most
/// cases, applications should dispatch based on the value instead. This
/// alias is provided to make that transition easy, but in any case make
/// an explicit choice whether to use meaning or physical location and
/// use the appropriate type.
#[deprecated(since = "0.7.0", note = "Use KbKey instead")]
pub type KeyCode = KbKey;

#[deprecated(since = "0.7.0", note = "Use Modifiers instead")]
/// See [`Modifiers`](struct.Modifiers.html).
pub type KeyModifiers = Modifiers;<|MERGE_RESOLUTION|>--- conflicted
+++ resolved
@@ -177,17 +177,10 @@
 // these are the types from shell that we expose; others we only use internally.
 pub use shell::keyboard_types;
 pub use shell::{
-<<<<<<< HEAD
     AlertButton, AlertIcon, AlertOptions, AlertResponse, AlertToken, Application, Clipboard,
-    ClipboardFormat, Cursor, Error as PlatformError, FileDialogOptions, FileInfo, FileSpec,
-    FormatId, HotKey, KeyCode, KeyEvent, KeyModifiers, MouseButton, MouseButtons, RawMods, Scale,
-    SysMods, Text, TimerToken, WindowHandle,
-=======
-    Application, Clipboard, ClipboardFormat, Code, Cursor, Error as PlatformError,
-    FileDialogOptions, FileInfo, FileSpec, FormatId, HotKey, KbKey, KeyEvent, Location, Modifiers,
-    Monitor, MouseButton, MouseButtons, RawMods, Region, Scalable, Scale, Screen, SysMods,
-    TimerToken, WindowHandle, WindowState,
->>>>>>> 7a3251b9
+    ClipboardFormat, Code, Cursor, Error as PlatformError, FileDialogOptions, FileInfo, FileSpec,
+    FormatId, HotKey, KbKey, KeyEvent, Location, Modifiers, Monitor, MouseButton, MouseButtons,
+    RawMods, Region, Scalable, Scale, Screen, SysMods, TimerToken, WindowHandle, WindowState,
 };
 
 pub use crate::core::WidgetPod;
