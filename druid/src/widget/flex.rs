// Copyright 2018 The Druid Authors.
//
// Licensed under the Apache License, Version 2.0 (the "License");
// you may not use this file except in compliance with the License.
// You may obtain a copy of the License at
//
//     http://www.apache.org/licenses/LICENSE-2.0
//
// Unless required by applicable law or agreed to in writing, software
// distributed under the License is distributed on an "AS IS" BASIS,
// WITHOUT WARRANTIES OR CONDITIONS OF ANY KIND, either express or implied.
// See the License for the specific language governing permissions and
// limitations under the License.

//! A widget that arranges its children in a one-dimensional array.

use crate::kurbo::common::FloatExt;
use crate::widget::prelude::*;
use crate::{Data, KeyOrValue, Point, Rect, WidgetPod};

/// A container with either horizontal or vertical layout.
///
/// This widget is the foundation of most layouts, and is highly configurable.
///
/// # Flex layout algorithm
///
/// Children of a `Flex` container can have an optional `flex` parameter.
/// Layout occurs in several passes. First we measure (calling their [`layout`]
/// method) our non-flex children, providing them with unbounded space on the
/// main axis. Next, the remaining space is divided between the flex children
/// according to their flex factor, and they are measured. Unlike a non-flex
/// child, a child with a non-zero flex factor has a maximum allowed size
/// on the main axis; non-flex children are allowed to choose their size first,
/// and freely.
///
/// If you would like a child to be forced to use up all of the flex space
/// passed to it, you can place it in a [`SizedBox`] set to `expand` in the
/// appropriate axis. There are convenience methods for this available on
/// [`WidgetExt`]: [`expand_width`] and [`expand_height`].
///
/// # Flex or non-flex?
///
/// When should your children be flexible? With other things being equal,
/// a flexible child has lower layout priority than a non-flexible child.
/// Imagine, for instance, we have a row that is 30dp wide, and we have
/// two children, both of which want to be 20dp wide. If child #1 is non-flex
/// and child #2 is flex, the first widget will take up its 20dp, and the second
/// widget will be constrained to 10dp.
///
/// If, instead, both widgets are flex, they will each be given equal space,
/// and both will end up taking up 15dp.
///
/// If both are non-flex they will both take up 20dp, and will overflow the
/// container.
///
/// ```no_compile
///  -------non-flex----- -flex-----
/// |       child #1     | child #2 |
///
///
///  ----flex------- ----flex-------
/// |    child #1   |    child #2   |
///
/// ```
///
/// In general, if you are using widgets that are opinionated about their size
/// (such as most control widgets, which are designed to lay out nicely together,
/// or text widgets that are sized to fit their text) you should make them
/// non-flexible.
///
/// If you are trying to divide space evenly, or if you want a particular item
/// to have access to all left over space, then you should make it flexible.
///
/// **note**: by default, a widget will not necessarily use all the space that
/// is available to it. For instance, the [`TextBox`] widget has a default
/// width, and will choose this width if possible, even if more space is
/// available to it. If you want to force a widget to use all available space,
/// you should expand it, with [`expand_width`] or [`expand_height`].
///
///
/// # Options
///
/// To experiment with these options, see the `flex` example in `druid/examples`.
///
/// - [`CrossAxisAlignment`] determines how children are positioned on the
/// cross or 'minor' axis. The default is `CrossAxisAlignment::Center`.
///
/// - [`MainAxisAlignment`] determines how children are positioned on the main
/// axis; this is only meaningful if the container has more space on the main
/// axis than is taken up by its children.
///
/// - [`must_fill_main_axis`] determines whether the container is obliged to
/// be maximally large on the major axis, as determined by its own constraints.
/// If this is `true`, then the container must fill the available space on that
/// axis; otherwise it may be smaller if its children are smaller.
///
/// Additional options can be set (or overridden) in the [`FlexParams`].
///
/// # Examples
///
/// Construction with builder methods
///
/// ```
/// use druid::widget::{Flex, FlexParams, Label, Slider, CrossAxisAlignment};
///
/// let my_row = Flex::row()
///     .cross_axis_alignment(CrossAxisAlignment::Center)
///     .must_fill_main_axis(true)
///     .with_child(Label::new("hello"))
///     .with_default_spacer()
///     .with_flex_child(Slider::new(), 1.0);
/// ```
///
/// Construction with mutating methods
///
/// ```
/// use druid::widget::{Flex, FlexParams, Label, Slider, CrossAxisAlignment};
///
/// let mut my_row = Flex::row();
/// my_row.set_must_fill_main_axis(true);
/// my_row.set_cross_axis_alignment(CrossAxisAlignment::Center);
/// my_row.add_child(Label::new("hello"));
/// my_row.add_default_spacer();
/// my_row.add_flex_child(Slider::new(), 1.0);
/// ```
///
/// [`layout`]: ../trait.Widget.html#tymethod.layout
/// [`MainAxisAlignment`]: enum.MainAxisAlignment.html
/// [`CrossAxisAlignment`]: enum.CrossAxisAlignment.html
/// [`must_fill_main_axis`]: struct.Flex.html#method.must_fill_main_axis
/// [`FlexParams`]: struct.FlexParams.html
/// [`WidgetExt`]: ../trait.WidgetExt.html
/// [`expand_height`]: ../trait.WidgetExt.html#method.expand_height
/// [`expand_width`]: ../trait.WidgetExt.html#method.expand_width
/// [`TextBox`]: struct.TextBox.html
/// [`SizedBox`]: struct.SizedBox.html
pub struct Flex<T> {
    direction: Axis,
    cross_alignment: CrossAxisAlignment,
    main_alignment: MainAxisAlignment,
    fill_major_axis: bool,
    children: Vec<Child<T>>,
}

/// Optional parameters for an item in a [`Flex`] container (row or column).
///
/// Generally, when you would like to add a flexible child to a container,
/// you can simply call [`with_flex_child`] or [`add_flex_child`], passing the
/// child and the desired flex factor as a `f64`, which has an impl of
/// `Into<FlexParams>`.
///
/// If you need to set additional paramaters, such as a custom [`CrossAxisAlignment`],
/// you can construct `FlexParams` directly. By default, the child has the
/// same `CrossAxisAlignment` as the container.
///
/// For an overview of the flex layout algorithm, see the [`Flex`] docs.
///
/// # Examples
/// ```
/// use druid::widget::{FlexParams, Label, CrossAxisAlignment};
///
/// let mut row = druid::widget::Flex::<()>::row();
/// let child_1 = Label::new("I'm hungry");
/// let child_2 = Label::new("I'm scared");
/// // normally you just use a float:
/// row.add_flex_child(child_1, 1.0);
/// // you can construct FlexParams if needed:
/// let params = FlexParams::new(2.0, CrossAxisAlignment::End);
/// row.add_flex_child(child_2, params);
/// ```
///
/// [`CrossAxisAlignment`]: enum.CrossAxisAlignment.html
/// [`Flex`]: struct.Flex.html
/// [`with_flex_child`]: struct.Flex.html#method.with_flex_child
/// [`add_flex_child`]: struct.Flex.html#method.add_flex_child
#[derive(Copy, Clone, Default)]
pub struct FlexParams {
    flex: f64,
    alignment: Option<CrossAxisAlignment>,
}

/// An axis in visual space.
///
/// Most often used by widgets to describe
/// the direction in which they grow as their number of children increases.
/// Has some methods for manipulating geometry with respect to the axis.
#[derive(Data, Debug, Clone, Copy, PartialEq)]
pub enum Axis {
    /// The x axis
    Horizontal,
    /// The y axis
    Vertical,
}

impl Axis {
    /// Get the axis perpendicular to this one.
    pub fn cross(self) -> Axis {
        match self {
            Axis::Horizontal => Axis::Vertical,
            Axis::Vertical => Axis::Horizontal,
        }
    }

    /// Extract from the argument the magnitude along this axis
    pub fn major(self, coords: Size) -> f64 {
        match self {
            Axis::Horizontal => coords.width,
            Axis::Vertical => coords.height,
        }
    }

    /// Extract from the argument the magnitude along the perpendicular axis
    pub fn minor(self, coords: Size) -> f64 {
        self.cross().major(coords)
    }

    /// Extract the extent of the argument in this axis as a pair.
    pub fn major_span(self, rect: Rect) -> (f64, f64) {
        match self {
            Axis::Horizontal => (rect.x0, rect.x1),
            Axis::Vertical => (rect.y0, rect.y1),
        }
    }

    /// Extract the extent of the argument in the minor axis as a pair.
    pub fn minor_span(self, rect: Rect) -> (f64, f64) {
        self.cross().major_span(rect)
    }

    /// Extract the coordinate locating the argument with respect to this axis.
    pub fn major_pos(self, pos: Point) -> f64 {
        match self {
            Axis::Horizontal => pos.x,
            Axis::Vertical => pos.y,
        }
    }

    /// Extract the coordinate locating the argument with respect to the perpendicular axis.
    pub fn minor_pos(self, pos: Point) -> f64 {
        self.cross().major_pos(pos)
    }

    /// Arrange the major and minor measurements with respect to this axis such that it forms
    /// an (x, y) pair.
    pub fn pack(self, major: f64, minor: f64) -> (f64, f64) {
        match self {
            Axis::Horizontal => (major, minor),
            Axis::Vertical => (minor, major),
        }
    }

    /// Generate constraints with new values on the major axis.
    pub(crate) fn constraints(
        self,
        bc: &BoxConstraints,
        min_major: f64,
        major: f64,
    ) -> BoxConstraints {
        match self {
            Axis::Horizontal => BoxConstraints::new(
                Size::new(min_major, bc.min().height),
                Size::new(major, bc.max().height),
            ),
            Axis::Vertical => BoxConstraints::new(
                Size::new(bc.min().width, min_major),
                Size::new(bc.max().width, major),
            ),
        }
    }
}

/// The alignment of the widgets on the container's cross (or minor) axis.
///
/// If a widget is smaller than the container on the minor axis, this determines
/// where it is positioned.
#[derive(Debug, Clone, Copy, PartialEq, Data)]
pub enum CrossAxisAlignment {
    /// Top or leading.
    ///
    /// In a vertical container, widgets are top aligned. In a horiziontal
    /// container, their leading edges are aligned.
    Start,
    /// Widgets are centered in the container.
    Center,
    /// Bottom or trailing.
    ///
    /// In a vertical container, widgets are bottom aligned. In a horiziontal
    /// container, their trailing edges are aligned.
    End,
    /// Align on the baseline.
    ///
    /// In a horizontal container, widgets are aligned along the calculated
    /// baseline. In a vertical container, this is equivalent to `End`.
    ///
    /// The calculated baseline is the maximum baseline offset of the children.
    Baseline,
    /// Fill the available space.
    ///
    /// The size on this axis is the size of the largest widget;
    /// other widgets must fill that space.
    Fill,
}

/// Arrangement of children on the main axis.
///
/// If there is surplus space on the main axis after laying out children, this
/// enum represents how children are laid out in this space.
#[derive(Debug, Clone, Copy, PartialEq, Data)]
pub enum MainAxisAlignment {
    /// Top or leading.
    ///
    /// Children are aligned with the top or leading edge, without padding.
    Start,
    /// Children are centered, without padding.
    Center,
    /// Bottom or trailing.
    ///
    /// Children are aligned with the bottom or trailing edge, without padding.
    End,
    /// Extra space is divided evenly between each child.
    SpaceBetween,
    /// Extra space is divided evenly between each child, as well as at the ends.
    SpaceEvenly,
    /// Space between each child, with less at the start and end.
    ///
    /// This divides space such that each child is separated by `n` units,
    /// and the start and end have `n/2` units of padding.
    SpaceAround,
}

impl FlexParams {
    /// Create custom `FlexParams` with a specific `flex_factor` and an optional
    /// [`CrossAxisAlignment`].
    ///
    /// You likely only need to create these manually if you need to specify
    /// a custom alignment; if you only need to use a custom `flex_factor` you
    /// can pass an `f64` to any of the functions that take `FlexParams`.
    ///
    /// By default, the widget uses the alignment of its parent [`Flex`] container.
    ///
    ///
    /// [`Flex`]: struct.Flex.html
    /// [`CrossAxisAlignment`]: enum.CrossAxisAlignment.html
    pub fn new(flex: f64, alignment: impl Into<Option<CrossAxisAlignment>>) -> Self {
        FlexParams {
            flex,
            alignment: alignment.into(),
        }
    }
}

impl<T: Data> Flex<T> {
    /// Create a new Flex oriented along the provided axis.
    pub fn for_axis(axis: Axis) -> Self {
        Flex {
            direction: axis,
            children: Vec::new(),
            cross_alignment: CrossAxisAlignment::Center,
            main_alignment: MainAxisAlignment::Start,
            fill_major_axis: false,
        }
    }

    /// Create a new horizontal stack.
    ///
    /// The child widgets are laid out horizontally, from left to right.
    ///
    pub fn row() -> Self {
        Self::for_axis(Axis::Horizontal)
    }

    /// Create a new vertical stack.
    ///
    /// The child widgets are laid out vertically, from top to bottom.
    pub fn column() -> Self {
        Self::for_axis(Axis::Vertical)
    }

    /// Builder-style method for specifying the childrens' [`CrossAxisAlignment`].
    ///
    /// [`CrossAxisAlignment`]: enum.CrossAxisAlignment.html
    pub fn cross_axis_alignment(mut self, alignment: CrossAxisAlignment) -> Self {
        self.cross_alignment = alignment;
        self
    }

    /// Builder-style method for specifying the childrens' [`MainAxisAlignment`].
    ///
    /// [`MainAxisAlignment`]: enum.MainAxisAlignment.html
    pub fn main_axis_alignment(mut self, alignment: MainAxisAlignment) -> Self {
        self.main_alignment = alignment;
        self
    }

    /// Builder-style method for setting whether the container must expand
    /// to fill the available space on its main axis.
    ///
    /// If any children have flex then this container will expand to fill all
    /// available space on its main axis; But if no children are flex,
    /// this flag determines whether or not the container should shrink to fit,
    /// or must expand to fill.
    ///
    /// If it expands, and there is extra space left over, that space is
    /// distributed in accordance with the [`MainAxisAlignment`].
    ///
    /// The default value is `false`.
    ///
    /// [`MainAxisAlignment`]: enum.MainAxisAlignment.html
    pub fn must_fill_main_axis(mut self, fill: bool) -> Self {
        self.fill_major_axis = fill;
        self
    }

    /// Builder-style variant of `add_child`.
    ///
    /// Convenient for assembling a group of widgets in a single expression.
    pub fn with_child(mut self, child: impl Widget<T> + 'static) -> Self {
        self.add_flex_child(child, 0.0);
        self
    }

    /// Builder-style method to add a flexible child to the container.
    ///
    /// This method is used when you need more control over the behaviour
    /// of the widget you are adding. In the general case, this likely
    /// means giving that child a 'flex factor', but it could also mean
    /// giving the child a custom [`CrossAxisAlignment`], or a combination
    /// of the two.
    ///
    /// This function takes a child widget and [`FlexParams`]; importantly
    /// you can pass in a float as your [`FlexParams`] in most cases.
    ///
    /// For the non-builder varient, see [`add_flex_child`].
    ///
    /// # Examples
    ///
    /// ```
    /// use druid::widget::{Flex, FlexParams, Label, Slider, CrossAxisAlignment};
    ///
    /// let my_row = Flex::row()
    ///     .with_flex_child(Slider::new(), 1.0)
    ///     .with_flex_child(Slider::new(), FlexParams::new(1.0, CrossAxisAlignment::End));
    /// ```
    ///
    /// [`FlexParams`]: struct.FlexParams.html
    /// [`add_flex_child`]: #method.add_flex_child
    /// [`CrossAxisAlignment`]: enum.CrossAxisAlignment.html
    pub fn with_flex_child(
        mut self,
        child: impl Widget<T> + 'static,
        params: impl Into<FlexParams>,
    ) -> Self {
        self.add_flex_child(child, params);
        self
    }

    /// Builder-style method to add a spacer widget with a standard size.
    ///
    /// The actual value of this spacer depends on whether this container is
    /// a row or column, as well as theme settings.
    pub fn with_default_spacer(mut self) -> Self {
        self.add_default_spacer();
        self
    }

    /// Builder-style method for adding a fixed-size spacer to the container.
    ///
    /// If you are laying out standard controls in this container, you should
    /// generally prefer to use [`add_default_spacer`].
    ///
    /// [`add_default_spacer`]: #method.add_default_spacer
    pub fn with_spacer(mut self, len: impl Into<KeyOrValue<f64>>) -> Self {
        self.add_spacer(len);
        self
    }

    /// Builder-style method for adding a `flex` spacer to the container.
    pub fn with_flex_spacer(mut self, flex: f64) -> Self {
        self.add_flex_spacer(flex);
        self
    }

    /// Set the childrens' [`CrossAxisAlignment`].
    ///
    /// [`CrossAxisAlignment`]: enum.CrossAxisAlignment.html
    pub fn set_cross_axis_alignment(&mut self, alignment: CrossAxisAlignment) {
        self.cross_alignment = alignment;
    }

    /// Set the childrens' [`MainAxisAlignment`].
    ///
    /// [`MainAxisAlignment`]: enum.MainAxisAlignment.html
    pub fn set_main_axis_alignment(&mut self, alignment: MainAxisAlignment) {
        self.main_alignment = alignment;
    }

    /// Set whether the container must expand to fill the available space on
    /// its main axis.
    pub fn set_must_fill_main_axis(&mut self, fill: bool) {
        self.fill_major_axis = fill;
    }

    /// Add a non-flex child widget.
    ///
    /// See also [`with_child`].
    ///
    /// [`with_child`]: #method.with_child
    pub fn add_child(&mut self, child: impl Widget<T> + 'static) {
        self.add_flex_child(child, 0.0);
    }

    /// Add a flexible child widget.
    ///
    /// This method is used when you need more control over the behaviour
    /// of the widget you are adding. In the general case, this likely
    /// means giving that child a 'flex factor', but it could also mean
    /// giving the child a custom [`CrossAxisAlignment`], or a combination
    /// of the two.
    ///
    /// This function takes a child widget and [`FlexParams`]; importantly
    /// you can pass in a float as your [`FlexParams`] in most cases.
    ///
    /// For the builder-style varient, see [`with_flex_child`].
    ///
    /// # Examples
    ///
    /// ```
    /// use druid::widget::{Flex, FlexParams, Label, Slider, CrossAxisAlignment};
    ///
    /// let mut my_row = Flex::row();
    /// my_row.add_flex_child(Slider::new(), 1.0);
    /// my_row.add_flex_child(Slider::new(), FlexParams::new(1.0, CrossAxisAlignment::End));
    /// ```
    ///
    /// [`FlexParams`]: struct.FlexParams.html
    /// [`with_flex_child`]: #method.with_flex_child
    pub fn add_flex_child(
        &mut self,
        child: impl Widget<T> + 'static,
        params: impl Into<FlexParams>,
    ) {
        let params = params.into();
        let child = if params.flex == 0.0 {
            Child::Fixed(WidgetPod::new(Box::new(child)), params.alignment)
        } else {
            Child::Flex(
                WidgetPod::new(Box::new(child)),
                params.alignment,
                params.flex,
            )
        };
        self.children.push(child);
    }

    /// Add a spacer widget with a standard size.
    ///
    /// The actual value of this spacer depends on whether this container is
    /// a row or column, as well as theme settings.
    pub fn add_default_spacer(&mut self) {
        let key = match self.direction {
            Axis::Vertical => crate::theme::WIDGET_PADDING_VERTICAL,
            Axis::Horizontal => crate::theme::WIDGET_PADDING_HORIZONTAL,
        };
        self.add_spacer(key);
    }

    /// Add an empty spacer widget with the given size.
    ///
    /// If you are laying out standard controls in this container, you should
    /// generally prefer to use [`add_default_spacer`].
    ///
    /// [`add_default_spacer`]: #method.add_default_spacer
    pub fn add_spacer(&mut self, len: impl Into<KeyOrValue<f64>>) {
        let value = len.into();
        let new_child = Child::FixedSpacer(value, 0.0);
        self.children.push(new_child);
    }

    /// Add an empty spacer widget with a specific `flex` factor.
    pub fn add_flex_spacer(&mut self, flex: f64) {
        let new_child = Child::FlexedSpacer(flex, 0.0);
        self.children.push(new_child);
    }
}

impl<T: Data> Widget<T> for Flex<T> {
    fn event(&mut self, ctx: &mut EventCtx, event: &Event, data: &mut T, env: &Env) {
        for child in &mut self.children {
            match child {
                Child::Fixed(widget, _) | Child::Flex(widget, _, _) => {
                    widget.event(ctx, event, data, env)
                }
                _ => {}
            }
        }
    }

    fn lifecycle(&mut self, ctx: &mut LifeCycleCtx, event: &LifeCycle, data: &T, env: &Env) {
        for child in &mut self.children {
            match child {
                Child::Fixed(widget, _) | Child::Flex(widget, _, _) => {
                    widget.lifecycle(ctx, event, data, env)
                }
                _ => {}
            }
        }
    }

    fn update(&mut self, ctx: &mut UpdateCtx, _old_data: &T, data: &T, env: &Env) {
        for child in &mut self.children {
            match child {
                Child::Fixed(widget, _) | Child::Flex(widget, _, _) => {
                    widget.update(ctx, data, env)
                }
                _ => {}
            }
        }
    }

    fn layout(&mut self, ctx: &mut LayoutCtx, bc: &BoxConstraints, data: &T, env: &Env) -> Size {
        bc.debug_check("Flex");
        // we loosen our constraints when passing to children.
        let loosened_bc = bc.loosen();

        // minor-axis values for all children
        let mut minor = self.direction.minor(bc.min());
        // these two are calculated but only used if we're baseline aligned
        let mut max_above_baseline = 0f64;
        let mut max_below_baseline = 0f64;
        let mut any_use_baseline = self.cross_alignment == CrossAxisAlignment::Baseline;

        // Measure non-flex children.
        let mut major_non_flex = 0.0;
        let mut flex_sum = 0.0;
        for child in &mut self.children {
            match child {
                Child::Fixed(widget, alignment) => {
                    any_use_baseline &= *alignment == Some(CrossAxisAlignment::Baseline);

                    let child_bc =
                        self.direction
                            .constraints(&loosened_bc, 0.0, std::f64::INFINITY);
                    let child_size = widget.layout(ctx, &child_bc, data, env);
                    let baseline_offset = widget.baseline_offset();

                    if child_size.width.is_infinite() {
                        log::warn!("A non-Flex child has an infinite width.");
                    }

                    if child_size.height.is_infinite() {
                        log::warn!("A non-Flex child has an infinite height.");
                    }

<<<<<<< HEAD
                    major_non_flex += self.direction.major(child_size).expand();
                    minor = minor.max(self.direction.minor(child_size).expand());
                    max_above_baseline =
                        max_above_baseline.max(child_size.height - baseline_offset);
                    max_below_baseline = max_below_baseline.max(baseline_offset);
                }
                Child::FixedSpacer(kv, calculated_siz) => {
                    *calculated_siz = kv.resolve(env);
                    major_non_flex += *calculated_siz;
=======
                if child_size.width.is_infinite() {
                    tracing::warn!("A non-Flex child has an infinite width.");
                }

                if child_size.height.is_infinite() {
                    tracing::warn!("A non-Flex child has an infinite height.");
>>>>>>> 3b902a99
                }
                Child::Flex(_, _, flex) | Child::FlexedSpacer(flex, _) => flex_sum += *flex,
            }
        }

        let total_major = self.direction.major(bc.max());
        let remaining = (total_major - major_non_flex).max(0.0);
        let mut remainder: f64 = 0.0;

        let mut major_flex: f64 = 0.0;
        let px_per_flex = remaining / flex_sum;
        // Measure flex children.
        for child in &mut self.children {
            match child {
                Child::Flex(widget, _, flex) => {
                    let desired_major = (*flex) * px_per_flex + remainder;
                    let actual_major = desired_major.round();
                    remainder = desired_major - actual_major;

                    let child_bc = self.direction.constraints(&loosened_bc, 0.0, actual_major);
                    let child_size = widget.layout(ctx, &child_bc, data, env);
                    let baseline_offset = widget.baseline_offset();

                    major_flex += self.direction.major(child_size).expand();
                    minor = minor.max(self.direction.minor(child_size).expand());
                    max_above_baseline =
                        max_above_baseline.max(child_size.height - baseline_offset);
                    max_below_baseline = max_below_baseline.max(baseline_offset);
                }
                Child::FlexedSpacer(flex, calculated_size) => {
                    let desired_major = (*flex) * px_per_flex + remainder;
                    *calculated_size = desired_major.round();
                    remainder = desired_major - *calculated_size;
                    major_flex += *calculated_size;
                }
                _ => {}
            }
        }

        // figure out if we have extra space on major axis, and if so how to use it
        let extra = if self.fill_major_axis {
            (remaining - major_flex).max(0.0)
        } else {
            // if we are *not* expected to fill our available space this usually
            // means we don't have any extra, unless dictated by our constraints.
            (self.direction.major(bc.min()) - (major_non_flex + major_flex)).max(0.0)
        };

        let mut spacing = Spacing::new(self.main_alignment, extra, self.children.len());

        // the actual size needed to tightly fit the children on the minor axis.
        // Unlike the 'minor' var, this ignores the incoming constraints.
        let minor_dim = match self.direction {
            Axis::Horizontal if any_use_baseline => max_below_baseline + max_above_baseline,
            _ => minor,
        };

        let extra_height = minor - minor_dim.min(minor);

        let mut major = spacing.next().unwrap_or(0.);
        let mut child_paint_rect = Rect::ZERO;

        for child in &mut self.children {
            match child {
                Child::Fixed(widget, alignment) | Child::Flex(widget, alignment, _) => {
                    let child_size = widget.layout_rect().size();
                    let alignment = alignment.unwrap_or(self.cross_alignment);
                    let child_minor_offset = match alignment {
                        // This will ignore baseline alignment if it is overridden on children,
                        // but is not the default for the container. Is this okay?
                        CrossAxisAlignment::Baseline
                            if matches!(self.direction, Axis::Horizontal) =>
                        {
                            let child_baseline = widget.baseline_offset();
                            let child_above_baseline = child_size.height - child_baseline;
                            extra_height + (max_above_baseline - child_above_baseline)
                        }
                        CrossAxisAlignment::Fill => {
                            let fill_size: Size = self
                                .direction
                                .pack(self.direction.major(child_size), minor_dim)
                                .into();
                            let child_bc = BoxConstraints::tight(fill_size);
                            widget.layout(ctx, &child_bc, data, env);
                            0.0
                        }
                        _ => {
                            let extra_minor = minor_dim - self.direction.minor(child_size);
                            alignment.align(extra_minor)
                        }
                    };

                    let child_pos: Point = self.direction.pack(major, child_minor_offset).into();
                    widget.set_origin(ctx, data, env, child_pos);
                    child_paint_rect = child_paint_rect.union(widget.paint_rect());
                    major += self.direction.major(child_size).expand();
                    major += spacing.next().unwrap_or(0.);
                }
                Child::FlexedSpacer(_, calculated_size)
                | Child::FixedSpacer(_, calculated_size) => {
                    major += *calculated_size;
                }
            }
        }

        if flex_sum > 0.0 && total_major.is_infinite() {
            tracing::warn!("A child of Flex is flex, but Flex is unbounded.")
        }

        if flex_sum > 0.0 {
            major = total_major;
        }

        let my_size: Size = self.direction.pack(major, minor_dim).into();

        // if we don't have to fill the main axis, we loosen that axis before constraining
        let my_size = if !self.fill_major_axis {
            let max_major = self.direction.major(bc.max());
            self.direction
                .constraints(bc, 0.0, max_major)
                .constrain(my_size)
        } else {
            bc.constrain(my_size)
        };

        let my_bounds = Rect::ZERO.with_size(my_size);
        let insets = child_paint_rect - my_bounds;
        ctx.set_paint_insets(insets);

        let baseline_offset = match self.direction {
            Axis::Horizontal => max_below_baseline,
            Axis::Vertical => self
                .children
                .last()
                .map(|last| match last {
                    Child::Fixed(widget, _) | Child::Flex(widget, _, _) => {
                        let child_bl = widget.baseline_offset();
                        let child_max_y = widget.layout_rect().max_y();
                        let extra_bottom_padding = my_size.height - child_max_y;
                        child_bl + extra_bottom_padding
                    }
                    _ => 0.0,
                })
                .unwrap_or(0.0),
        };

        ctx.set_baseline_offset(baseline_offset);
        my_size
    }

    fn paint(&mut self, ctx: &mut PaintCtx, data: &T, env: &Env) {
        for child in &mut self.children {
            match child {
                Child::Fixed(widget, _) | Child::Flex(widget, _, _) => widget.paint(ctx, data, env),
                _ => {}
            }
        }

        // paint the baseline if we're debugging layout
        if env.get(Env::DEBUG_PAINT) && ctx.widget_state.baseline_offset != 0.0 {
            let color = env.get_debug_color(ctx.widget_id().to_raw());
            let my_baseline = ctx.size().height - ctx.widget_state.baseline_offset;
            let line = crate::kurbo::Line::new((0.0, my_baseline), (ctx.size().width, my_baseline));
            let stroke_style = crate::piet::StrokeStyle::new().dash(vec![4.0, 4.0], 0.0);
            ctx.stroke_styled(line, &color, 1.0, &stroke_style);
        }
    }
}

impl CrossAxisAlignment {
    /// Given the difference between the size of the container and the size
    /// of the child (on their minor axis) return the necessary offset for
    /// this alignment.
    fn align(self, val: f64) -> f64 {
        match self {
            CrossAxisAlignment::Start => 0.0,
            // in vertical layout, baseline is equivalent to center
            CrossAxisAlignment::Center | CrossAxisAlignment::Baseline => (val / 2.0).round(),
            CrossAxisAlignment::End => val,
            CrossAxisAlignment::Fill => 0.0,
        }
    }
}

struct Spacing {
    alignment: MainAxisAlignment,
    extra: f64,
    n_children: usize,
    index: usize,
    equal_space: f64,
    remainder: f64,
}

impl Spacing {
    /// Given the provided extra space and children count,
    /// this returns an iterator of `f64` spacing,
    /// where the first element is the spacing before any children
    /// and all subsequent elements are the spacing after children.
    fn new(alignment: MainAxisAlignment, extra: f64, n_children: usize) -> Spacing {
        let extra = if extra.is_finite() { extra } else { 0. };
        let equal_space = if n_children > 0 {
            match alignment {
                MainAxisAlignment::Center => extra / 2.,
                MainAxisAlignment::SpaceBetween => extra / (n_children - 1).max(1) as f64,
                MainAxisAlignment::SpaceEvenly => extra / (n_children + 1) as f64,
                MainAxisAlignment::SpaceAround => extra / (2 * n_children) as f64,
                _ => 0.,
            }
        } else {
            0.
        };
        Spacing {
            alignment,
            extra,
            n_children,
            index: 0,
            equal_space,
            remainder: 0.,
        }
    }

    fn next_space(&mut self) -> f64 {
        let desired_space = self.equal_space + self.remainder;
        let actual_space = desired_space.round();
        self.remainder = desired_space - actual_space;
        actual_space
    }
}

impl Iterator for Spacing {
    type Item = f64;

    fn next(&mut self) -> Option<f64> {
        if self.index > self.n_children {
            return None;
        }
        let result = {
            if self.n_children == 0 {
                self.extra
            } else {
                #[allow(clippy::match_bool)]
                match self.alignment {
                    MainAxisAlignment::Start => match self.index == self.n_children {
                        true => self.extra,
                        false => 0.,
                    },
                    MainAxisAlignment::End => match self.index == 0 {
                        true => self.extra,
                        false => 0.,
                    },
                    MainAxisAlignment::Center => match self.index {
                        0 => self.next_space(),
                        i if i == self.n_children => self.next_space(),
                        _ => 0.,
                    },
                    MainAxisAlignment::SpaceBetween => match self.index {
                        0 => 0.,
                        i if i != self.n_children => self.next_space(),
                        _ => match self.n_children {
                            1 => self.next_space(),
                            _ => 0.,
                        },
                    },
                    MainAxisAlignment::SpaceEvenly => self.next_space(),
                    MainAxisAlignment::SpaceAround => {
                        if self.index == 0 || self.index == self.n_children {
                            self.next_space()
                        } else {
                            self.next_space() + self.next_space()
                        }
                    }
                }
            }
        };
        self.index += 1;
        Some(result)
    }
}

impl From<f64> for FlexParams {
    fn from(flex: f64) -> FlexParams {
        FlexParams {
            flex,
            alignment: None,
        }
    }
}

enum Child<T> {
    Fixed(WidgetPod<T, Box<dyn Widget<T>>>, Option<CrossAxisAlignment>),
    Flex(
        WidgetPod<T, Box<dyn Widget<T>>>,
        Option<CrossAxisAlignment>,
        f64,
    ),
    FixedSpacer(KeyOrValue<f64>, f64),
    FlexedSpacer(f64, f64),
}

#[cfg(test)]
mod tests {
    use super::*;
    use test_env_log::test;

    #[test]
    #[allow(clippy::cognitive_complexity)]
    fn test_main_axis_alignment_spacing() {
        // The following alignment strategy is based on how
        // Chrome 80 handles it with CSS flex.

        let vec = |a, e, n| -> Vec<f64> { Spacing::new(a, e, n).collect() };

        let a = MainAxisAlignment::Start;
        assert_eq!(vec(a, 10., 0), vec![10.]);
        assert_eq!(vec(a, 10., 1), vec![0., 10.]);
        assert_eq!(vec(a, 10., 2), vec![0., 0., 10.]);
        assert_eq!(vec(a, 10., 3), vec![0., 0., 0., 10.]);

        let a = MainAxisAlignment::End;
        assert_eq!(vec(a, 10., 0), vec![10.]);
        assert_eq!(vec(a, 10., 1), vec![10., 0.]);
        assert_eq!(vec(a, 10., 2), vec![10., 0., 0.]);
        assert_eq!(vec(a, 10., 3), vec![10., 0., 0., 0.]);

        let a = MainAxisAlignment::Center;
        assert_eq!(vec(a, 10., 0), vec![10.]);
        assert_eq!(vec(a, 10., 1), vec![5., 5.]);
        assert_eq!(vec(a, 10., 2), vec![5., 0., 5.]);
        assert_eq!(vec(a, 10., 3), vec![5., 0., 0., 5.]);
        assert_eq!(vec(a, 1., 0), vec![1.]);
        assert_eq!(vec(a, 3., 1), vec![2., 1.]);
        assert_eq!(vec(a, 5., 2), vec![3., 0., 2.]);
        assert_eq!(vec(a, 17., 3), vec![9., 0., 0., 8.]);

        let a = MainAxisAlignment::SpaceBetween;
        assert_eq!(vec(a, 10., 0), vec![10.]);
        assert_eq!(vec(a, 10., 1), vec![0., 10.]);
        assert_eq!(vec(a, 10., 2), vec![0., 10., 0.]);
        assert_eq!(vec(a, 10., 3), vec![0., 5., 5., 0.]);
        assert_eq!(vec(a, 33., 5), vec![0., 8., 9., 8., 8., 0.]);
        assert_eq!(vec(a, 34., 5), vec![0., 9., 8., 9., 8., 0.]);
        assert_eq!(vec(a, 35., 5), vec![0., 9., 9., 8., 9., 0.]);
        assert_eq!(vec(a, 36., 5), vec![0., 9., 9., 9., 9., 0.]);
        assert_eq!(vec(a, 37., 5), vec![0., 9., 10., 9., 9., 0.]);
        assert_eq!(vec(a, 38., 5), vec![0., 10., 9., 10., 9., 0.]);
        assert_eq!(vec(a, 39., 5), vec![0., 10., 10., 9., 10., 0.]);

        let a = MainAxisAlignment::SpaceEvenly;
        assert_eq!(vec(a, 10., 0), vec![10.]);
        assert_eq!(vec(a, 10., 1), vec![5., 5.]);
        assert_eq!(vec(a, 10., 2), vec![3., 4., 3.]);
        assert_eq!(vec(a, 10., 3), vec![3., 2., 3., 2.]);
        assert_eq!(vec(a, 33., 5), vec![6., 5., 6., 5., 6., 5.]);
        assert_eq!(vec(a, 34., 5), vec![6., 5., 6., 6., 5., 6.]);
        assert_eq!(vec(a, 35., 5), vec![6., 6., 5., 6., 6., 6.]);
        assert_eq!(vec(a, 36., 5), vec![6., 6., 6., 6., 6., 6.]);
        assert_eq!(vec(a, 37., 5), vec![6., 6., 7., 6., 6., 6.]);
        assert_eq!(vec(a, 38., 5), vec![6., 7., 6., 6., 7., 6.]);
        assert_eq!(vec(a, 39., 5), vec![7., 6., 7., 6., 7., 6.]);

        let a = MainAxisAlignment::SpaceAround;
        assert_eq!(vec(a, 10., 0), vec![10.]);
        assert_eq!(vec(a, 10., 1), vec![5., 5.]);
        assert_eq!(vec(a, 10., 2), vec![3., 5., 2.]);
        assert_eq!(vec(a, 10., 3), vec![2., 3., 3., 2.]);
        assert_eq!(vec(a, 33., 5), vec![3., 7., 6., 7., 7., 3.]);
        assert_eq!(vec(a, 34., 5), vec![3., 7., 7., 7., 7., 3.]);
        assert_eq!(vec(a, 35., 5), vec![4., 7., 7., 7., 7., 3.]);
        assert_eq!(vec(a, 36., 5), vec![4., 7., 7., 7., 7., 4.]);
        assert_eq!(vec(a, 37., 5), vec![4., 7., 8., 7., 7., 4.]);
        assert_eq!(vec(a, 38., 5), vec![4., 7., 8., 8., 7., 4.]);
        assert_eq!(vec(a, 39., 5), vec![4., 8., 7., 8., 8., 4.]);
    }
}<|MERGE_RESOLUTION|>--- conflicted
+++ resolved
@@ -644,14 +644,13 @@
                     let baseline_offset = widget.baseline_offset();
 
                     if child_size.width.is_infinite() {
-                        log::warn!("A non-Flex child has an infinite width.");
+                        tracing::warn!("A non-Flex child has an infinite width.");
                     }
 
                     if child_size.height.is_infinite() {
-                        log::warn!("A non-Flex child has an infinite height.");
+                        tracing::warn!("A non-Flex child has an infinite height.");
                     }
 
-<<<<<<< HEAD
                     major_non_flex += self.direction.major(child_size).expand();
                     minor = minor.max(self.direction.minor(child_size).expand());
                     max_above_baseline =
@@ -661,14 +660,6 @@
                 Child::FixedSpacer(kv, calculated_siz) => {
                     *calculated_siz = kv.resolve(env);
                     major_non_flex += *calculated_siz;
-=======
-                if child_size.width.is_infinite() {
-                    tracing::warn!("A non-Flex child has an infinite width.");
-                }
-
-                if child_size.height.is_infinite() {
-                    tracing::warn!("A non-Flex child has an infinite height.");
->>>>>>> 3b902a99
                 }
                 Child::Flex(_, _, flex) | Child::FlexedSpacer(flex, _) => flex_sum += *flex,
             }
