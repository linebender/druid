--- conflicted
+++ resolved
@@ -22,13 +22,9 @@
 use crate::kurbo::{Affine, Insets, Point, Rect, Shape, Size};
 use crate::piet::RenderContext;
 use crate::{
-<<<<<<< HEAD
-    BoxConstraints, Command, Data, Env, Event, EventCtx, LayoutCtx, LifeCycle, LifeCycleCtx,
-    PaintCtx, Target, TimerToken, UpdateCtx, Widget, WidgetId,
-=======
     BoxConstraints, Command, Data, Env, Event, EventCtx, InternalEvent, InternalLifeCycle,
-    LayoutCtx, LifeCycle, LifeCycleCtx, PaintCtx, Target, UpdateCtx, Widget, WidgetId, WindowId,
->>>>>>> d8b6e144
+    LayoutCtx, LifeCycle, LifeCycleCtx, PaintCtx, Target, TimerToken, UpdateCtx, Widget, WidgetId,
+    WindowId,
 };
 
 /// Our queue type
