--- conflicted
+++ resolved
@@ -40,13 +40,8 @@
 [dependencies]
 # NOTE: When changing the piet or kurbo versions, ensure that
 #       the kurbo version included in piet is compatible with the kurbo version specified here.
-<<<<<<< HEAD
-piet-common = { git = "https://github.com/SecondFlight/piet.git", branch = "rounded-rect-corners", features = ["png"] }
-kurbo = "0.8.0"
-=======
 piet-common = "=0.4.1"
 kurbo = "0.8.1"
->>>>>>> 801e4704
 
 tracing = "0.1.22"
 lazy_static = "1.4.0"
@@ -104,11 +99,7 @@
 features = ["Window", "MouseEvent", "CssStyleDeclaration", "WheelEvent", "KeyEvent", "KeyboardEvent"]
 
 [dev-dependencies]
-<<<<<<< HEAD
-piet-common = { git = "https://github.com/SecondFlight/piet.git", branch = "rounded-rect-corners", features = ["png"] }
-=======
 piet-common = { version = "=0.4.1", features = ["png"] }
->>>>>>> 801e4704
 static_assertions = "1.1.0"
 test-env-log = { version = "0.2.5", features = ["trace"], default-features = false }
 tracing-subscriber = "0.2.15"
