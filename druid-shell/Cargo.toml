[package]
name = "druid-shell"
version = "0.7.0"
license = "Apache-2.0"
authors = ["Raph Levien <raph.levien@gmail.com>"]
description = "Platform abstracting application shell used for druid toolkit."
repository = "https://github.com/linebender/druid"
readme = "README.md"
categories = ["os::macos-apis", "os::windows-apis", "gui"]
edition = "2018"

[package.metadata.docs.rs]
rustdoc-args = ["--cfg", "docsrs"]
default-target = "x86_64-pc-windows-msvc"

[features]
default = ["gtk"]
gtk = ["gio", "gdk", "gdk-sys", "glib", "glib-sys", "gtk-sys", "gtk-rs", "gdk-pixbuf"]
x11 = ["x11rb", "nix", "cairo-sys-rs"]
<<<<<<< HEAD
# Implement HasRawWindowHandle for WindowHandle 
=======
# Implement HasRawWindowHandle for WindowHandle
>>>>>>> 2c5d73c8
raw-win-handle = ["raw-window-handle"]

# passing on all the image features. AVIF is not supported because it does not
# support decoding, and that's all we use `Image` for.
image_png = ["piet-common/image_png"]
jpeg = ["piet-common/jpeg"]
jpeg_rayon = ["piet-common/jpeg_rayon"]
gif = ["piet-common/gif"]
bmp = ["piet-common/bmp"]
ico = ["piet-common/ico"]
tiff = ["piet-common/tiff"]
webp = ["piet-common/webp"]
pnm = ["piet-common/pnm"]
dds = ["piet-common/dds"]
tga = ["piet-common/tga"]
farbfeld = ["piet-common/farbfeld"]
dxt = ["piet-common/dxt"]
hdr = ["piet-common/hdr"]

[dependencies]
# NOTE: When changing the piet or kurbo versions, ensure that
#       the kurbo version included in piet is compatible with the kurbo version specified here.
piet-common = "=0.4.1"
kurbo = "0.8.1"

tracing = "0.1.22"
lazy_static = "1.4.0"
time = "0.2.16"
cfg-if = "1.0.0"
instant = { version = "0.1.6", features = ["wasm-bindgen"] }
anyhow = "1.0.32"
keyboard-types = { version = "0.5.0", default_features = false }

# Optional dependencies
image = { version = "0.23.12", optional = true, default_features = false }
raw-window-handle = { version = "0.3.3", optional = true, default_features = false }

[target.'cfg(target_os="windows")'.dependencies]
scopeguard = "1.1.0"
wio = "0.2.2"

[target.'cfg(target_os="windows")'.dependencies.winapi]
version = "0.3.9"
features = ["d2d1_1", "dwrite", "winbase", "libloaderapi", "errhandlingapi", "winuser",
            "shellscalingapi", "shobjidl", "combaseapi", "synchapi", "dxgi1_3", "dcomp",
            "d3d11", "dwmapi", "wincon", "fileapi", "processenv", "winbase", "handleapi",
            "shellapi"]

[target.'cfg(target_os="macos")'.dependencies]
block = "0.1.6"
cocoa = "0.24.0"
objc = "0.2.7"
core-graphics = "0.22.0"
foreign-types = "0.3.2"
bitflags = "1.2.1"

[target.'cfg(target_os="linux")'.dependencies]
# TODO(x11/dependencies): only use feature "xcb" if using X11
cairo-rs = { version = "0.9.1", default_features = false, features = ["xcb"] }
cairo-sys-rs = { version = "0.10.0", default_features = false, optional = true }
gio = { version = "0.9.1", optional = true }
gdk = { version = "0.13.2", optional = true }
gdk-pixbuf = { version = "0.9.0", optional = true }
gdk-sys = { version = "0.10.0", optional = true }
# `gtk` gets renamed to `gtk-rs` so that we can use `gtk` as the feature name.
gtk-rs = { version = "0.9.2", features = ["v3_22"], package = "gtk", optional = true }
glib = { version = "0.10.1", optional = true }
glib-sys = { version = "0.10.0", optional = true }
gtk-sys = { version = "0.10.0", optional = true }
nix = { version = "0.18.0", optional = true }
x11rb = { version = "0.8.0", features = ["allow-unsafe-code", "present", "randr", "xfixes"], optional = true }

[target.'cfg(target_arch="wasm32")'.dependencies]
wasm-bindgen = "0.2.67"
js-sys = "0.3.44"

[target.'cfg(target_arch="wasm32")'.dependencies.web-sys]
version = "0.3.44"
features = ["Window", "MouseEvent", "CssStyleDeclaration", "WheelEvent", "KeyEvent", "KeyboardEvent"]

[dev-dependencies]
piet-common = { version = "=0.4.1", features = ["png"] }
static_assertions = "1.1.0"
test-env-log = { version = "0.2.5", features = ["trace"], default-features = false }
tracing-subscriber = "0.2.15"
unicode-segmentation = "1.7.0"<|MERGE_RESOLUTION|>--- conflicted
+++ resolved
@@ -17,11 +17,7 @@
 default = ["gtk"]
 gtk = ["gio", "gdk", "gdk-sys", "glib", "glib-sys", "gtk-sys", "gtk-rs", "gdk-pixbuf"]
 x11 = ["x11rb", "nix", "cairo-sys-rs"]
-<<<<<<< HEAD
-# Implement HasRawWindowHandle for WindowHandle 
-=======
 # Implement HasRawWindowHandle for WindowHandle
->>>>>>> 2c5d73c8
 raw-win-handle = ["raw-window-handle"]
 
 # passing on all the image features. AVIF is not supported because it does not
