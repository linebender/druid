// Copyright 2018 The xi-editor Authors.
//
// Licensed under the Apache License, Version 2.0 (the "License");
// you may not use this file except in compliance with the License.
// You may obtain a copy of the License at
//
//     http://www.apache.org/licenses/LICENSE-2.0
//
// Unless required by applicable law or agreed to in writing, software
// distributed under the License is distributed on an "AS IS" BASIS,
// WITHOUT WARRANTIES OR CONDITIONS OF ANY KIND, either express or implied.
// See the License for the specific language governing permissions and
// limitations under the License.

use std::any::Any;

use time::Time;

use piet_common::kurbo::{Line, Rect};
use piet_common::{Color, FontBuilder, Piet, RenderContext, Text, TextLayoutBuilder};

use druid_shell::{Application, KeyEvent, WinHandler, WindowBuilder, WindowHandle};

const BG_COLOR: Color = Color::rgb8(0x27, 0x28, 0x22);
const FG_COLOR: Color = Color::rgb8(0xf0, 0xf0, 0xea);

struct PerfTest {
    handle: WindowHandle,
    size: (f64, f64),
    last_time: f64,
}

impl WinHandler for PerfTest {
    fn connect(&mut self, handle: &WindowHandle) {
        self.handle = handle.clone();
    }

    fn paint(&mut self, piet: &mut Piet) -> bool {
        let (width, height) = self.size;
        let rect = Rect::new(0.0, 0.0, width, height);
        piet.fill(rect, &BG_COLOR);

        piet.stroke(Line::new((0.0, height), (width, 0.0)), &FG_COLOR, 1.0);

        let current_ns = Time::now().nanosecond();
        let th = ::std::f64::consts::PI * (current_ns as f64) * 2e-9;
        let dx = 100.0 * th.sin();
        let dy = 100.0 * th.cos();
        piet.stroke(
            Line::new((100.0, 100.0), (100.0 + dx, 100.0 - dy)),
            &FG_COLOR,
            1.0,
        );

        let font = piet
            .text()
            .new_font_by_name("Consolas", 15.0)
            .build()
            .unwrap();

        let now = Time::now();
        let now = now.second() as f64 + 1e-9 * now.nanosecond() as f64;
        let msg = format!("{:3.1}ms", 1e3 * (now - self.last_time));
        self.last_time = now;
        let layout = piet.text().new_text_layout(&font, &msg).build().unwrap();
        piet.draw_text(&layout, (10.0, 210.0), &FG_COLOR);

        let msg = "Hello DWrite! This is a somewhat longer string of text intended to provoke slightly longer draw times.";
        let layout = piet.text().new_text_layout(&font, &msg).build().unwrap();
        let dy = 15.0;
        let x0 = 210.0;
        let y0 = 10.0;
        for i in 0..60 {
            let y = y0 + (i as f64) * dy;
            piet.draw_text(&layout, (x0, y), &FG_COLOR);
        }

        true
    }

    fn command(&mut self, id: u32) {
        match id {
            0x100 => self.handle.close(),
            _ => println!("unexpected id {}", id),
        }
    }

    fn key_down(&mut self, event: KeyEvent) -> bool {
        println!("keydown: {:?}", event);
        false
    }

    fn size(&mut self, width: u32, height: u32) {
        let dpi = self.handle.get_dpi();
        let dpi_scale = dpi as f64 / 96.0;
        let width_f = (width as f64) / dpi_scale;
        let height_f = (height as f64) / dpi_scale;
        self.size = (width_f, height_f);
    }

    fn destroy(&mut self) {
        Application::quit()
    }

    fn as_any(&mut self) -> &mut dyn Any {
        self
    }
}

fn main() {
    let mut app = Application::new(None);
    let mut builder = WindowBuilder::new();
    let perf_test = PerfTest {
        size: Default::default(),
        handle: Default::default(),
        last_time: 0.0,
    };
    builder.set_handler(Box::new(perf_test));
    builder.set_title("Performance tester");

<<<<<<< HEAD
    // TODO(x11/architecture): super hacky way to connect the XWindow to the RunLoop. Better way to do it?
    cfg_if::cfg_if! {
        if #[cfg(all(target_os = "linux", feature = "use_x11"))] {
            let window = builder.build(&mut run_loop).unwrap();
            window.show();
        } else {
            let window = builder.build().unwrap();
            window.show();
        }
    }

    run_loop.run();
=======
    let window = builder.build().unwrap();
    window.show();
    app.run();
>>>>>>> 6f382f17
}<|MERGE_RESOLUTION|>--- conflicted
+++ resolved
@@ -118,7 +118,6 @@
     builder.set_handler(Box::new(perf_test));
     builder.set_title("Performance tester");
 
-<<<<<<< HEAD
     // TODO(x11/architecture): super hacky way to connect the XWindow to the RunLoop. Better way to do it?
     cfg_if::cfg_if! {
         if #[cfg(all(target_os = "linux", feature = "use_x11"))] {
@@ -130,10 +129,5 @@
         }
     }
 
-    run_loop.run();
-=======
-    let window = builder.build().unwrap();
-    window.show();
     app.run();
->>>>>>> 6f382f17
 }