--- conflicted
+++ resolved
@@ -1392,7 +1392,7 @@
                 None => (0 as HMENU, None, false),
             };
 
-            let mut dwStyle = WS_OVERLAPPEDWINDOW | WS_CLIPCHILDREN;
+            let mut dwStyle = WS_OVERLAPPEDWINDOW;
             let mut dwExStyle: DWORD = 0;
             let mut focusable = true;
             let mut parent_hwnd = None;
@@ -1418,24 +1418,6 @@
                             warn!("No position provided for subwindow!");
                         }
                     }
-<<<<<<< HEAD
-                    WindowLevel::DropDown(parent_window_handle) => {
-                        parent_hwnd = parent_window_handle.0.get_hwnd();
-                        dwStyle = WS_CHILD;
-                        dwExStyle = 0;
-                        if let Some(point_in_window_coord) = self.position {
-                            let scaled_dropdown_position = WindowBuilder::scale_sub_window_position(
-                                point_in_window_coord,
-                                parent_window_handle.get_scale(),
-                            );
-                            pos_x = scaled_dropdown_position.x as i32;
-                            pos_y = scaled_dropdown_position.y as i32;
-                        } else {
-                            warn!("No position provided for dropdown!");
-                        }
-                    }
-=======
->>>>>>> 65a51756
                     WindowLevel::Modal(_) => {
                         dwStyle = WS_OVERLAPPED;
                         dwExStyle = WS_EX_TOPMOST;
