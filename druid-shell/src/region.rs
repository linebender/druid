// Copyright 2020 The Druid Authors.
//
// Licensed under the Apache License, Version 2.0 (the "License");
// you may not use this file except in compliance with the License.
// You may obtain a copy of the License at
//
//     http://www.apache.org/licenses/LICENSE-2.0
//
// Unless required by applicable law or agreed to in writing, software
// distributed under the License is distributed on an "AS IS" BASIS,
// WITHOUT WARRANTIES OR CONDITIONS OF ANY KIND, either express or implied.
// See the License for the specific language governing permissions and
// limitations under the License.

<<<<<<< HEAD
use kurbo::{BezPath, Point, Rect, Shape, Vec2};
=======
use crate::kurbo::{BezPath, Rect, Shape, Vec2};
>>>>>>> c8ce0b6b

/// A union of rectangles, useful for describing an area that needs to be repainted.
#[derive(Clone, Debug)]
pub struct Region {
    rects: Vec<Rect>,
}

impl Region {
    /// The empty region.
    pub const EMPTY: Region = Region { rects: Vec::new() };

    /// Returns the collection of rectangles making up this region.
    #[inline]
    pub fn rects(&self) -> &[Rect] {
        &self.rects
    }

    /// Adds a rectangle to this region.
    pub fn add_rect(&mut self, rect: Rect) {
        if rect.area() > 0.0 {
            self.rects.push(rect);
        }
    }

    /// Replaces this region with a single rectangle.
    pub fn set_rect(&mut self, rect: Rect) {
        self.clear();
        self.add_rect(rect);
    }

    /// Sets this region to the empty region.
    pub fn clear(&mut self) {
        self.rects.clear();
    }

    /// Returns a rectangle containing this region.
    pub fn bounding_box(&self) -> Rect {
        if self.rects.is_empty() {
            Rect::ZERO
        } else {
            self.rects[1..]
                .iter()
                .fold(self.rects[0], |r, s| r.union(*s))
        }
    }

    #[deprecated(since = "0.7.0", note = "Use bounding_box() instead")]
    // this existed on the previous Region type, and I've bumped into it
    // a couple times while updating
    pub fn to_rect(&self) -> Rect {
        self.bounding_box()
    }

    /// Returns `true` if this region has a non-empty intersection with the given rectangle.
    pub fn intersects(&self, rect: Rect) -> bool {
        self.rects.iter().any(|r| r.intersect(rect).area() > 0.0)
    }

    /// Returns `true` if the given point is contained within any rectangle in the region.
    pub fn contains(&self, point: Point) -> bool {
        self.rects.iter().any(|r| r.contains(point))
    }

    /// Returns `true` if this region is empty.
    pub fn is_empty(&self) -> bool {
        // Note that we only ever add non-empty rects to self.rects.
        self.rects.is_empty()
    }

    /// Converts into a Bezier path. Note that this just gives the concatenation of the rectangle
    /// paths, which is not the smartest possible thing. Also, it's not the right answer for an
    /// even/odd fill rule.
    pub fn to_bez_path(&self) -> BezPath {
        let mut ret = BezPath::new();
        for rect in self.rects() {
            // Rect ignores the tolerance.
            ret.extend(rect.path_elements(0.0));
        }
        ret
    }

    /// Modifies this region by including everything in the other region.
    pub fn union_with(&mut self, other: &Region) {
        self.rects.extend_from_slice(&other.rects);
    }

    /// Modifies this region by intersecting it with the given rectangle.
    pub fn intersect_with(&mut self, rect: Rect) {
        // TODO: this would be a good use of the nightly drain_filter function, if it stabilizes
        for r in &mut self.rects {
            *r = r.intersect(rect);
        }
        self.rects.retain(|r| r.area() > 0.0)
    }
}

impl std::ops::AddAssign<Vec2> for Region {
    fn add_assign(&mut self, rhs: Vec2) {
        for r in &mut self.rects {
            *r = *r + rhs;
        }
    }
}

impl std::ops::SubAssign<Vec2> for Region {
    fn sub_assign(&mut self, rhs: Vec2) {
        for r in &mut self.rects {
            *r = *r - rhs;
        }
    }
}

impl From<Rect> for Region {
    fn from(rect: Rect) -> Region {
        Region { rects: vec![rect] }
    }
}<|MERGE_RESOLUTION|>--- conflicted
+++ resolved
@@ -12,11 +12,7 @@
 // See the License for the specific language governing permissions and
 // limitations under the License.
 
-<<<<<<< HEAD
-use kurbo::{BezPath, Point, Rect, Shape, Vec2};
-=======
-use crate::kurbo::{BezPath, Rect, Shape, Vec2};
->>>>>>> c8ce0b6b
+use crate::kurbo::{BezPath, Point, Rect, Shape, Vec2};
 
 /// A union of rectangles, useful for describing an area that needs to be repainted.
 #[derive(Clone, Debug)]
