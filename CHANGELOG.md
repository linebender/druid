# Changelog

The latest published Druid release is [0.7.0](#070---2021-01-01) which was released on 2021-01-01.
You can find its changes [documented below](#070---2021-01-01).

# Unreleased

### Highlights
- International text input support (IME) on macOS.
- Rich text and complex script support on Linux.

### Added
- Add `scroll()` method in WidgetExt ([#1600] by [@totsteps])
- `write!` for `RichTextBuilder` ([#1596] by [@Maan2003])
- Sub windows: Allow opening windows that share state with arbitrary parts of the widget hierarchy ([#1254] by [@rjwittams])
- WindowCloseRequested/WindowDisconnected event when a window is closing ([#1254] by [@rjwittams])
- Add `on_added()` method in `WidgetExt` ([#1485] by [@arthmis])
- RichTextBuilder ([#1520] by [@Maan2003])
- `get_external_handle` on `DelegateCtx` ([#1526] by [@Maan2003])
- `AppLauncher::localization_resources` to use custom l10n resources. ([#1528] by [@edwin0cheng])
- Shell: get_content_insets and mac implementation ([#1532] by [@rjwittams])
- Contexts: to_window and to_screen (useful for relatively positioning sub windows) ([#1532] by [@rjwittams])
- WindowSizePolicy: allow windows to be sized by their content ([#1532] by [@rjwittams])
- Implemented `Data` for more datatypes from `std` ([#1534] by [@derekdreery])
- Shell: windows implementation from content_insets ([#1592] by [@HoNile])
- Support individual corner radii for kurbo::RoundedRect ([#1561] by [@SecondFlight])
- Shell: IME API and macOS IME implementation ([#1619] by [@lord])
- Scroll::content_must_fill and a few other new Scroll methods ([#1635] by [@cmyr])
- New `TextBox` widget with IME integration ([#1636] by [@cmyr])
- `Notification`s can be submitted while handling other `Notification`s ([#1640] by [@cmyr])
- Added ListIter implementations for OrdMap ([#1641] by [@Lejero])
- `Padding` can now use `Key<Insets>` ([#1662] by [@cmyr])
- `LifeCycle::DisabledChanged`, `InternalLifeCycle::RouteDisabledChanged` and the `set_disabled()` and `is_disabled()` 
  context-methods to implement disabled ([#1632] by [@xarvic])
- `LifeCycle::BuildFocusChain` to update the focus-chain ([#1632] by [@xarvic])

### Changed

- Warn on unhandled Commands ([#1533] by [@Maan2003])
- `WindowDesc::new` takes the root widget directly instead of a closure ([#1559] by [@lassipulkkinen])
- Switch to trace-based logging ([#1562] by [@PoignardAzur])
- Spacers in `Flex` are now implemented by calculating the space in `Flex` instead of creating a widget for it ([#1584] by [@JAicewizard])
- Padding is generic over child widget, impls WidgetWrapper ([#1634] by [@cmyr])
- Menu support was rewritten with support for `Data` ([#1625] by [@jneem])
- Update to piet v0.4.0 (rich text on linux!) ([#1677] by [@cmyr])
- `register_for_focus()` should from now on be called from `LifeCycle::BuildFocusChain` instead of `LifeCycle::WidgetAdded` ([#1632] by [@xarvic])
- Flex values that are less than 0.0 will default to 0.0 and warn in release. It will panic in debug mode. ([#1691] by [@arthmis])

### Deprecated

### Removed

### Fixed
- `Notification`s will not be delivered to the widget that sends them ([#1640] by [@cmyr])
- `TextBox` can handle standard keyboard shortcuts without needing menus ([#1660] by [@cmyr])
- GTK Shell: Prevent mangling of newline characters in clipboard ([#1695] by [@ForLoveOfCats])
- Use correct fill rule when rendering SVG paths ([#1606] by [@SecondFlight])
- Correctly capture and use stroke properties when rendering SVG paths ([#1647] by [@SecondFlight])
<<<<<<< HEAD
- Fixed docs describing `ViewSwitcher` widget functionality ([#1693] by [@arthmis])
- Fixed layout of scrollbar with very small viewports ([#1715] by [@andrewhickman])
=======
>>>>>>> c953fa9d

### Visual

### Docs

- Fixed docs of derived Lens ([#1523] by [@Maan2003])
- Fixed docs describing `ViewSwitcher` widget functionality ([#1693] by [@arthmis])
- Added missing documentation on derived lens items ([#1696] by [@lidin])
- Fix example code in `Get started with Druid` chapter of book ([#1698] by [@ccqpein])

### Examples

### Maintenance

- Updated to x11rb 0.8.0. ([#1519] by [@psychon])

### Outside News

## [0.7.0] - 2021-01-01

### Highlights

- Text improvements: `TextLayout` type ([#1182]) and rich text support ([#1245])
- The `Formatter` trait provides more flexible handling of converions between
values and their textual representations. ([#1377])

### Added

- Windows: Added Screen module to get information about monitors and the screen. ([#1037] by [@rhzk])
- Added documentation to resizable() and show_titlebar() in WindowDesc. ([#1037] by [@rhzk])
- Windows: Added internal functions to handle Re-entrancy. ([#1037] by [@rhzk])
- Windows: WindowDesc: Create window with disabled titlebar, maximized or minimized state, and with position. ([#1037] by [@rhzk])
- Windows: WindowHandle: Change window state. Toggle titlebar. Change size and position of window. ([#1037], [#1324] by [@rhzk])
- Windows: WindowHandle: Added handle_titlebar(), Allowing a custom titlebar to behave like the OS one. ([#1037] by [@rhzk])
- `OPEN_PANEL_CANCELLED` and `SAVE_PANEL_CANCELLED` commands. ([#1061] by @cmyr)
- Export `Image` and `ImageData` by default. ([#1011] by [@covercash2])
- Re-export `druid_shell::Scalable` under `druid` namespace. ([#1075] by [@ForLoveOfCats])
- `TextBox` now supports ctrl and shift hotkeys. ([#1076] by [@vkahl])
- `ScrollComponent` for ease of adding consistent, customized, scrolling behavior to a widget. ([#1107] by [@ForLoveOfCats])
- Selection text color to textbox. ([#1093] by [@sysint64])
- `BoxConstraints::UNBOUNDED` constant. ([#1126] by [@danieldulaney])
- Close requests from the shell can now be intercepted ([#1118] by [@jneem], [#1204] by [@psychon], [#1238] by [@tay64])
- The Lens derive now supports an `ignore` attribute. ([#1133] by [@jneem])
- `request_update` in `EventCtx`. ([#1128] by [@raphlinus])
- `ExtEventSink`s can now be obtained from widget methods. ([#1152] by [@jneem])
- 'Scope' widget to allow encapsulation of reactive state. ([#1151] by [@rjwittams])
- `Ref` lens that applies `AsRef` and thus allow indexing arrays. ([#1171] by [@finnerale])
- `Command::to` and `Command::target` to set and get a commands target. ([#1185] by [@finnerale])
- `Menu` commands can now choose a custom target. ([#1185] by [@finnerale])
- `Movement::StartOfDocument`, `Movement::EndOfDocument`. ([#1092] by [@sysint64])
- `TextLayout` type simplifies drawing text ([#1182] by [@cmyr])
- Added support for custom mouse cursors ([#1183] by [@jneem])
- Implementation of `Data` trait for `i128` and `u128` primitive data types. ([#1214] by [@koutoftimer])
- `LineBreaking` enum allows configuration of label line-breaking ([#1195] by [@cmyr])
- `TextAlignment` support in `TextLayout` and `Label` ([#1210] by [@cmyr])
- `UpdateCtx` gets `env_changed` and `env_key_changed` methods ([#1207] by [@cmyr])
- `Button::from_label` to construct a `Button` with a provided `Label`. ([#1226] by [@ForLoveOfCats])
- Lens: Added Unit lens for type erased / display only widgets that do not need data. ([#1232] by [@rjwittams])
- `WindowLevel` to control system window Z order, with Mac and GTK implementations  ([#1231] by [@rjwittams])
- WIDGET_PADDING items added to theme and `Flex::with_default_spacer`/`Flex::add_default_spacer` ([#1220] by [@cmyr])
- CONFIGURE_WINDOW command to allow reconfiguration of an existing window. ([#1235] by [@rjwittams])
- Added a ClipBox widget for building scrollable widgets ([#1248] by [@jneem])
- `RawLabel` widget displays text `Data`. ([#1252] by [@cmyr])
- 'Tabs' widget allowing static and dynamic tabbed layouts. ([#1160] by [@rjwittams])
- `RichText` and `Attribute` types for creating rich text ([#1255] by [@cmyr])
- `request_timer` can now be called from `LayoutCtx` ([#1278] by [@Majora320])
- TextBox supports vertical movement ([#1280] by [@cmyr])
- Widgets can specify a baseline, flex rows can align baselines ([#1295] by [@cmyr])
- `TextBox::with_text_color` and `TextBox::set_text_color` ([#1320] by [@cmyr])
- `Checkbox::set_text` to update the label. ([#1346] by [@finnerale])
- `Event::should_propagate_to_hidden` and `Lifecycle::should_propagate_to_hidden` to determine whether an event should be sent to hidden widgets (e.g. in `Tabs` or `Either`). ([#1351] by [@andrewhickman])
- `set_cursor` can be called in the `update` method. ([#1361] by [@jneem])
- `WidgetPod::is_initialized` to check if a widget has received `WidgetAdded`. ([#1259] by [@finnerale])
- `TextBox::with_text_alignment` and `TextBox::set_text_alignment` ([#1371] by [@cmyr])
- Add default minimum size to `WindowConfig`. ([#1438] by [@colinfruit])
- Open and save dialogs send configurable commands. ([#1463] by [@jneem])
- Windows: Dialogs now respect the parameter passed to `force_starting_directory()` ([#1452] by [@MaximilianKoestler])
- Value formatting with the `Formatter` trait ([#1377] by [@cmyr])

### Changed

- Windows: Reduced flashing when windows are created on high-dpi displays ([#1272] by [@rhzk])
- Windows: Improved DPI handling. Druid should now redraw correctly when dpi changes. ([#1037] by [@rhzk])
- windows: Window created with OS default size if not set. ([#1037] by [@rhzk])
- `Scale::from_scale` to `Scale::new`, and `Scale` methods `scale_x` / `scale_y` to `x` / `y`. ([#1042] by [@xStrom])
- Major rework of keyboard event handling. ([#1049] by [@raphlinus])
- `Container::rounded` takes `KeyOrValue<f64>` instead of `f64`. ([#1054] by [@binomial0])
- `request_anim_frame` no longer invalidates the entire window. ([#1057] by [@jneem])
- Use new Piet text api ([#1143] by [@cmyr])
- `Env::try_get` (and related methods) return a `Result` instead of an `Option`. ([#1172] by [@cmyr])
- `lens!` macro to use move semantics for the index. ([#1171] by [@finnerale])
- `Env` stores `Arc<str>` instead of `String` ([#1173] by [@cmyr])
- Replaced uses of `Option<Target>` with the new `Target::Auto`. ([#1185] by [@finnerale])
- Moved `Target` parameter from `submit_command` to `Command::new` and `Command::to`. ([#1185] by [@finnerale])
- `Movement::RightOfLine` to `Movement::NextLineBreak`, and `Movement::LeftOfLine` to `Movement::PrecedingLineBreak`. ([#1092] by [@sysint64])
- `AnimFrame` was moved from `lifecycle` to `event` ([#1155] by [@jneem])
- Renamed `ImageData` to `ImageBuf` and moved it to `druid_shell` ([#1183] by [@jneem])
- Contexts' `text()` methods return `&mut PietText` instead of cloning ([#1205] by [@cmyr])
- Window construction: WindowDesc decomposed to PendingWindow and WindowConfig to allow for sub-windows and reconfiguration. ([#1235] by [@rjwittams])
- `LocalizedString` and `LabelText` use `ArcStr` instead of String ([#1245] by [@cmyr])
- `LensWrap` widget moved into widget module ([#1251] by [@cmyr])
- `Delegate::command` now returns `Handled`, not `bool` ([#1298] by [@jneem])
- `TextBox` selects all contents when tabbed to on macOS ([#1283] by [@cmyr])
- All Image formats are now optional, reducing compile time and binary size by default ([#1340] by [@JAicewizard])
- The `Cursor` API has changed to a stateful one ([#1433] by [@jneem])
- Part of the `SAVE_FILE` command is now `SAVE_FILE_AS` ([#1463] by [@jneem])

### Deprecated
- Parse widget (replaced with `Formatter` trait) ([#1377] by [@cmyr])

### Removed

- `Scale::from_dpi`, `Scale::dpi_x`, and `Scale::dpi_y`. ([#1042] by [@xStrom])
- `Scale::to_px` and `Scale::to_dp`. ([#1075] by [@ForLoveOfCats])

### Fixed

- `ClipBox` should forward events if any child is active, not just the immediate child. ([#1448] by [@derekdreery])
- macOS: Timers not firing during modal loop. ([#1028] by [@xStrom])
- GTK: Directory selection now properly ignores file filters. ([#957] by [@xStrom])
- GTK: Don't crash when receiving an external command while a file dialog is visible. ([#1043] by [@jneem])
- `Data` derive now works when type param bounds are defined. ([#1058] by [@chris-zen])
- Ensure that `update` is called after all commands. ([#1062] by [@jneem])
- X11: Support idle callbacks. ([#1072] by [@jneem])
- GTK: Don't interrupt `KeyEvent.repeat` when releasing another key. ([#1081] by [@raphlinus])
- Floor the origin for the Align widget to avoid blurry borders. ([#1091] by [@sysint64])
- X11: Set some more common window properties. ([#1097] by [@psychon])
- X11: Support timers. ([#1096] by [@psychon])
- `EnvScope` now also updates the `Env` during `Widget::lifecycle`. ([#1100] by [@finnerale])
- `WidgetExt::debug_widget_id` and `debug_paint_layout` now also apply to the widget they are called on. ([#1100] by [@finnerale])
- X11: Fix X11 errors caused by destroyed windows. ([#1103] by [@jneem])
- `ViewSwitcher` now skips the update after switching widgets. ([#1113] by [@finnerale])
- Key and KeyOrValue derive Clone ([#1119] by [@rjwittams])
- Allow submit_command from the layout method in Widgets ([#1119] by [@rjwittams])
- Allow derivation of lenses for generic types ([#1120]) by [@rjwittams])
- Switch widget: Toggle animation being window refresh rate dependent ([#1145] by [@ForLoveOfCats])
- Multi-click on Windows, partial fix for #859 ([#1157] by [@raphlinus])
- Windows: fix crash on resize from incompatible resources ([#1191 by [@raphlinus]])
- GTK: Related dependencies are now optional, facilitating a pure X11 build. ([#1241] by [@finnerale])
- `widget::Image` now computes the layout correctly when unbound in one direction. ([#1189] by [@JAicewizard])
- TextBox doesn't reset position after unfocused. ([#1276] by [@sysint64])
- Able to select text in multiple TextBoxes at once. ([#1276] by [@sysint64])
- The scroll bar now shows when the contents of a scrollable area change size. ([#1278] by [@Majora320])
- Fix `widget::Either` using the wrong paint insets ([#1299] by [@andrewhickman])
- Various fixes to cross-platform menus ([#1306] by [@raphlinus])
- Improve Windows 7 DXGI compatibility ([#1311] by [@raphlinus])
- Fixed `Either` not passing events to its hidden child correctly. ([#1351] by [@andrewhickman])
- Don't drop events while showing file dialogs ([#1302], [#1328] by [@jneem])
- Ensure that `LifeCycle::WidgetAdded` is the first thing a widget sees. ([#1259] by [@finnerale])
- Fix a missed call to `CloseClipboard` on Windows. ([#1410] by [@andrewhickman])
- WidgetPod: change not laid out `debug_panic` to warning ([#1441] by [@Maan2003])

### Visual

- `TextBox` stroke remains inside its `paint_rect`. ([#1007] by [@jneem])

### Docs

- Added a book chapter about resolution independence. ([#913] by [@xStrom])
- Added documentation for the `Image` widget. ([#1018] by [@covercash2])
- Fixed a link in `druid::command` documentation. ([#1008] by [@covercash2])
- Fixed broken links in `druid::widget::Container` documentation. ([#1357] by [@StarfightLP])

### Examples

- Specify feature requirements in a standard way. ([#1050] by [@xStrom])
- Added `event_viewer` example ([#1326] by [@cmyr])
- Rename `ext_event` to `async_event`. ([#1401] by [@JAicewizard])

### Maintenance

- Standardized web targeting terminology. ([#1013] by [@xStrom])
- X11: Ported the X11 backend to [`x11rb`](https://github.com/psychon/x11rb). ([#1025] by [@jneem])
- Add `debug_panic` macro for when a backtrace is useful but a panic unnecessary. ([#1259] by [@finnerale])

### Outside News

## [0.6.0] - 2020-06-01

### Highlights

#### X11 backend for druid-shell.

[@crsaracco] got us started and implemented basic support to run druid on bare-metal X11 in [#599].
Additional features got fleshed out in [#894] and [#900] by [@xStrom]
and in [#920], [#961], and [#982] by [@jneem].

While still incomplete this lays the foundation for running druid on Linux without relying on GTK.

#### Web backend for druid-shell.

[@elrnv] continued the work of [@tedsta] and implemented a mostly complete web backend
via WebAssembly (Wasm) in [#759] and enabled all druid examples to
[run in the browser](https://elrnv.github.io/druid-wasm-examples/).

While some features like the clipboard, menus or file dialogs are not yet available,
all fundamental features are there.

#### Using Core Graphics on macOS.

[@cmyr] continued the work of [@jrmuizel] and implemented Core Graphics support for Piet in
[piet#176](https://github.com/linebender/piet/pull/176).

Those changes made it into druid via [#905].
This means that druid no longer requires cairo on macOS and uses Core Graphics instead.

### Added

- Standardized and exposed more methods on more contexts. ([#970], [#972], [#855] by [@cmyr], [#898] by [@finnerale], [#954] by [@xStrom], [#917] by [@jneem])
- `im` feature, with `Data` support for the [`im` crate](https://docs.rs/im/) collections. ([#924] by [@cmyr])
- `im::Vector` support for the `List` widget. ([#940] by [@xStrom])
- `TextBox` can receive `EditAction` commands. ([#814] by [@cmyr])
- `Split::min_splitter_area(f64)` to add padding around the splitter bar. ([#738] by [@xStrom])
- Published `druid::text` module. ([#816] by [@cmyr])
- `InternalEvent::MouseLeave` signalling the cursor left the window. ([#821] by [@teddemunnik])
- `InternalEvent::RouteTimer` to route timer events. ([#831] by [@sjoshid])
- `children_changed` now always includes layout and paint request. ([#839] by [@xStrom])
- `request_paint_rect` for partial invalidation. ([#817] by [@jneem])
- Window title can be any `LabelText` (such as a simple `String`). ([#869] by [@cmyr])
- `Label::with_font` and `set_font`. ([#785] by [@thecodewarrior])
- `MouseEvent` now has a `focus` field which is `true` with window focusing left clicks on macOS. ([#842] by [@xStrom])
- `MouseButtons` to `MouseEvent` to track which buttons are being held down during an event. ([#843] by [@xStrom])
- `Env` and `Key` gained methods for inspecting an `Env` at runtime ([#880] by [@Zarenor])
- `WinHandler::scale` method to inform of scale changes. ([#904] by [@xStrom])
- `WidgetExt::debug_widget_id`, for displaying widget ids on hover. ([#876] by [@cmyr])
- `LifeCycle::Size` event to inform widgets that their size changed. ([#953] by [@xStrom])
- `FileDialogOptions` methods `default_name`, `name_label`, `title`, `button_text`, `packages_as_directories`, `force_starting_directory`. ([#960] by [@xStrom])
- `Button::dynamic` constructor. ([#963] by [@totsteps])
- `Spinner` widget to represent loading states. ([#1003] by [@futurepaul])

### Changed

- Renamed `WidgetPod` methods: `paint` to `paint_raw`, `paint_with_offset` to `paint`, `paint_with_offset_always` to `paint_always`. ([#980] by [@totsteps])
- Renamed `Event::MouseMoved` to `MouseMove`. ([#825] by [@teddemunnik])
- Renamed `Split` constructors to `Split::rows` and `columns`. ([#738] by [@xStrom])
- Replaced `NEW_WINDOW`, `SET_MENU` and `SHOW_CONTEXT_MENU` commands with methods on `EventCtx` and `DelegateCtx`. ([#931] by [@finnerale])
- Replaced `Command::one_shot` and `::take_object` with a `SingleUse` payload wrapper type. ([#959] by [@finnerale])
- `Command` and `Selector` have been reworked and are now statically typed, similarly to `Env` and `Key`. ([#993] by [@finnerale])
- `AppDelegate::command` now receives a `Target` instead of a `&Target`. ([#909] by [@xStrom])
- `SHOW_WINDOW` and `CLOSE_WINDOW` commands now only use `Target` to determine the affected window. ([#928] by [@finnerale])
- Global `Application` associated functions are instance methods instead, e.g. `Application::global().quit()` instead of the old `Application::quit()`. ([#763] by [@xStrom])
- `Event::Internal(InternalEvent)` bundles all internal events. ([#833] by [@xStrom])
- Timer events will only be delivered to the widgets that requested them. ([#831] by [@sjoshid])
- `Split::splitter_size` no longer includes padding. ([#738] by [@xStrom])
- `has_focus` no longer returns false positives. ([#819] by [@xStrom])
- `WidgetPod::set_layout_rect` now requires `LayoutCtx`, data and `Env`. ([#841] by [@xStrom])
- `request_timer` uses `Duration` instead of `Instant`. ([#847] by [@finnerale])
- `Event::Wheel` now contains a `MouseEvent` structure. ([#895] by [@teddemunnik])
- The `WindowHandle::get_dpi` method got replaced by `WindowHandle::get_scale`. ([#904] by [@xStrom])
- The `WinHandler::size` method now gets a `Size` in display points. ([#904] by [@xStrom])
- Standardized the type returned by the contexts' `text` methods. ([#996] by [@cmyr])
- `ViewSwitcher` uses `Data` type constraint instead of `PartialEq`. ([#1112] by [@justinmoon])

### Removed

- The optional GTK feature for non-Linux platforms. ([#611] by [@pyroxymat])

### Fixed

- `Event::HotChanged(false)` will be emitted when the cursor leaves the window. ([#821] by [@teddemunnik])
- Keep hot state consistent with mouse position. ([#841] by [@xStrom])
- Start focus cycling from not-registered-for-focus widgets. ([#819] by [@xStrom])
- Supply correct `LifeCycleCtx` to `Event::FocusChanged`. ([#878] by [@cmyr])
- Propagate `Event::FocusChanged` to focus gaining widgets as well. ([#819] by [@xStrom])
- Routing `LifeCycle::FocusChanged` to descendant widgets. ([#925] by [@yrns])
- Focus request handling is now predictable with the last request overriding earlier ones. ([#948] by [@xStrom])
- Open file menu item works again. ([#851] by [@kindlychung])
- Built-in open and save menu items now show the correct label and submit the right commands. ([#930] by [@finnerale])
- Wheel events now properly update hot state. ([#951] by [@xStrom])
- macOS: Support `FileDialogOptions::default_type`. ([#960] by [@xStrom])
- macOS: Show the save dialog even with `FileDialogOptions` `select_directories` and `multi_selection` set. ([#960] by [@xStrom])
- X11: Support mouse scrolling. ([#961] by [@jneem])
- `Painter` now properly repaints on data change in `Container`. ([#991] by [@cmyr])
- Windows: Terminate app when all windows have closed. ([#763] by [@xStrom])
- Windows: Respect the minimum window size. ([#727] by [@teddemunnik])
- Windows: Respect resizability. ([#712] by [@teddemunnik])
- Windows: Capture mouse for drag actions. ([#695] by [@teddemunnik])
- Windows: Removed flashes of white background at the edge of the window when resizing. ([#915] by [@xStrom])
- Windows: Reduced chance of white flash when opening a new window. ([#916] by [@xStrom])
- Windows: Keep receiving mouse events after pressing ALT or F10 when the window has no menu. ([#997] by [@xStrom])
- macOS: `Application::quit` now quits the run loop instead of killing the process. ([#763] by [@xStrom])
- macOS: `Event::HotChanged` is properly generated with multiple windows. ([#907] by [@xStrom])
- macOS: The application menu is now immediately interactable after launch. ([#994] by [@xStrom])
- macOS/GTK: `MouseButton::X1` and `MouseButton::X2` clicks are now recognized. ([#843] by [@xStrom])
- GTK: Use the system locale. ([#798] by [@finnerale])
- GTK: Actually close windows. ([#797] by [@finnerale])
- GTK: Prevent crashing on pop-ups. ([#837] by [@finnerale])
- GTK: Support disabled menu items. ([#897] by [@jneem])
- GTK: Support file filters in open/save dialogs. ([#903] by [@jneem])
- GTK: Support DPI values other than 96. ([#904] by [@xStrom])

### Visual

- Improved `Split` accuracy. ([#738] by [@xStrom])
- Built-in widgets no longer stroke outside their `paint_rect`. ([#861] by [@jneem])
- `Switch` toggles with animation when its data changes externally. ([#898] by [@finnerale])
- Render progress bar correctly. ([#949] by [@scholtzan])
- Scrollbars animate when the scroll container size changes. ([#964] by [@xStrom])

### Docs

- Added example and usage hints to `Env`. ([#796] by [@finnerale])
- Added documentation about the usage of bloom filters. ([#818] by [@xStrom])
- Added book chapters about `Painter` and `Controller`. ([#832] by [@cmyr])
- Added a changelog containing development since the 0.5 release. ([#889] by [@finnerale])
- Added goals section to `README.md`. ([#971] by [@finnerale])
- Added a section about dependencies to `CONTRIBUTING.md`. ([#990] by [@xStrom])
- Updated screenshots in `README.md`. ([#967] by [@xStrom])
- Removed references to cairo on macOS. ([#943] by [@xStrom])

### Examples

- Added `blocking_function`. ([#840] by [@mastfissh])
- Added hot glow option to `multiwin`. ([#845] by [@xStrom])
- Reduce the flashing in `ext_event` and `identity`. ([#782] by [@futurepaul])
- Fixed menu inconsistency across multiple windows in `multiwin`. ([#926] by [@kindlychung])

### Maintenance

- Added rendering tests. ([#784] by [@fishrockz])
- Added docs generation testing for all features. ([#942] by [@xStrom])
- Replaced `#[macro_use]` with normal `use`. ([#808] by [@totsteps])
- Enabled Clippy checks for all targets. ([#850] by [@xStrom])
- Revamped CI testing to optimize coverage and speed. ([#857] by [@xStrom])
- Refactored DPI scaling. ([#904] by [@xStrom])
- Refactored `WidgetPod::event` to improve readability and performance of more complex logic. ([#1001] by [@xStrom])
- Renamed `BaseState` to `WidgetState` ([#969] by [@cmyr])
- Fixed test harness crashing on failure. ([#984] by [@xStrom])
- GTK: Refactored `Application` to use the new structure. ([#892] by [@xStrom])

### Outside News

- There are new projects using druid:
  - [Kondo](https://github.com/tbillington/kondo) Save disk space by cleaning unneeded files from software projects.
  - [jack-mixer](https://github.com/derekdreery/jack-mixer) A jack client that provides mixing, levels and a 3-band eq.
  - [kiro-synth](https://github.com/chris-zen/kiro-synth) An in progress modular sound synthesizer.

## [0.5.0] - 2020-04-01

Last release without a changelog :(

## [0.4.0] - 2019-12-28
## [0.3.2] - 2019-11-05
## [0.3.1] - 2019-11-04
## 0.3.0 - 2019-11-02
## 0.1.1 - 2018-11-02
## 0.1.0 - 2018-11-02

[@futurepaul]: https://github.com/futurepaul
[@finnerale]: https://github.com/finnerale
[@totsteps]: https://github.com/totsteps
[@cmyr]: https://github.com/cmyr
[@xStrom]: https://github.com/xStrom
[@teddemunnik]: https://github.com/teddemunnik
[@crsaracco]: https://github.com/crsaracco
[@pyroxymat]: https://github.com/pyroxymat
[@elrnv]: https://github.com/elrnv
[@tedsta]: https://github.com/tedsta
[@kindlychung]: https://github.com/kindlychung
[@jneem]: https://github.com/jneem
[@fishrockz]: https://github.com/fishrockz
[@thecodewarrior]: https://github.com/thecodewarrior
[@sjoshid]: https://github.com/sjoshid
[@mastfissh]: https://github.com/mastfissh
[@Zarenor]: https://github.com/Zarenor
[@yrns]: https://github.com/yrns
[@jrmuizel]: https://github.com/jrmuizel
[@scholtzan]: https://github.com/scholtzan
[@covercash2]: https://github.com/covercash2
[@raphlinus]: https://github.com/raphlinus
[@binomial0]: https://github.com/binomial0
[@ForLoveOfCats]: https://github.com/ForLoveOfCats
[@chris-zen]: https://github.com/chris-zen
[@vkahl]: https://github.com/vkahl
[@psychon]: https://github.com/psychon
[@sysint64]: https://github.com/sysint64
[@justinmoon]: https://github.com/justinmoon
[@rjwittams]: https://github.com/rjwittams
[@rhzk]: https://github.com/rhzk
[@koutoftimer]: https://github.com/koutoftimer
[@tay64]: https://github.com/tay64
[@JAicewizard]: https://github.com/JAicewizard
[@andrewhickman]: https://github.com/andrewhickman
[@colinfruit]: https://github.com/colinfruit
[@Maan2003]: https://github.com/Maan2003
[@derekdreery]: https://github.com/derekdreery
[@MaximilianKoestler]: https://github.com/MaximilianKoestler
[@lassipulkkinen]: https://github.com/lassipulkkinen
[@Poignardazur]: https://github.com/PoignardAzur
[@HoNile]: https://github.com/HoNile
[@SecondFlight]: https://github.com/SecondFlight
[@lord]: https://github.com/lord
[@Lejero]: https://github.com/Lejero
[@lidin]: https://github.com/lidin
[@xarvic]: https://github.com/xarvic
[@arthmis]: https://github.com/arthmis
[@ccqpein]: https://github.com/ccqpein

[#599]: https://github.com/linebender/druid/pull/599
[#611]: https://github.com/linebender/druid/pull/611
[#695]: https://github.com/linebender/druid/pull/695
[#712]: https://github.com/linebender/druid/pull/712
[#727]: https://github.com/linebender/druid/pull/727
[#738]: https://github.com/linebender/druid/pull/738
[#759]: https://github.com/linebender/druid/pull/759
[#763]: https://github.com/linebender/druid/pull/763
[#782]: https://github.com/linebender/druid/pull/782
[#784]: https://github.com/linebender/druid/pull/784
[#785]: https://github.com/linebender/druid/pull/785
[#796]: https://github.com/linebender/druid/pull/796
[#797]: https://github.com/linebender/druid/pull/797
[#798]: https://github.com/linebender/druid/pull/798
[#808]: https://github.com/linebender/druid/pull/808
[#814]: https://github.com/linebender/druid/pull/814
[#816]: https://github.com/linebender/druid/pull/816
[#817]: https://github.com/linebender/druid/pull/817
[#818]: https://github.com/linebender/druid/pull/818
[#819]: https://github.com/linebender/druid/pull/819
[#821]: https://github.com/linebender/druid/pull/821
[#825]: https://github.com/linebender/druid/pull/825
[#831]: https://github.com/linebender/druid/pull/831
[#832]: https://github.com/linebender/druid/pull/832
[#833]: https://github.com/linebender/druid/pull/833
[#837]: https://github.com/linebender/druid/pull/837
[#839]: https://github.com/linebender/druid/pull/839
[#840]: https://github.com/linebender/druid/pull/840
[#841]: https://github.com/linebender/druid/pull/841
[#842]: https://github.com/linebender/druid/pull/842
[#843]: https://github.com/linebender/druid/pull/843
[#845]: https://github.com/linebender/druid/pull/845
[#847]: https://github.com/linebender/druid/pull/847
[#850]: https://github.com/linebender/druid/pull/850
[#851]: https://github.com/linebender/druid/pull/851
[#855]: https://github.com/linebender/druid/pull/855
[#857]: https://github.com/linebender/druid/pull/857
[#861]: https://github.com/linebender/druid/pull/861
[#869]: https://github.com/linebender/druid/pull/869
[#876]: https://github.com/linebender/druid/pull/876
[#878]: https://github.com/linebender/druid/pull/878
[#880]: https://github.com/linebender/druid/pull/880
[#889]: https://github.com/linebender/druid/pull/889
[#892]: https://github.com/linebender/druid/pull/892
[#894]: https://github.com/linebender/druid/pull/894
[#895]: https://github.com/linebender/druid/pull/895
[#897]: https://github.com/linebender/druid/pull/897
[#898]: https://github.com/linebender/druid/pull/898
[#900]: https://github.com/linebender/druid/pull/900
[#903]: https://github.com/linebender/druid/pull/903
[#904]: https://github.com/linebender/druid/pull/904
[#905]: https://github.com/linebender/druid/pull/905
[#907]: https://github.com/linebender/druid/pull/907
[#909]: https://github.com/linebender/druid/pull/909
[#913]: https://github.com/linebender/druid/pull/913
[#915]: https://github.com/linebender/druid/pull/915
[#916]: https://github.com/linebender/druid/pull/916
[#917]: https://github.com/linebender/druid/pull/917
[#920]: https://github.com/linebender/druid/pull/920
[#924]: https://github.com/linebender/druid/pull/924
[#925]: https://github.com/linebender/druid/pull/925
[#926]: https://github.com/linebender/druid/pull/926
[#928]: https://github.com/linebender/druid/pull/928
[#930]: https://github.com/linebender/druid/pull/930
[#931]: https://github.com/linebender/druid/pull/931
[#940]: https://github.com/linebender/druid/pull/940
[#942]: https://github.com/linebender/druid/pull/942
[#943]: https://github.com/linebender/druid/pull/943
[#948]: https://github.com/linebender/druid/pull/948
[#949]: https://github.com/linebender/druid/pull/949
[#951]: https://github.com/linebender/druid/pull/951
[#953]: https://github.com/linebender/druid/pull/953
[#954]: https://github.com/linebender/druid/pull/954
[#957]: https://github.com/linebender/druid/pull/957
[#959]: https://github.com/linebender/druid/pull/959
[#960]: https://github.com/linebender/druid/pull/960
[#961]: https://github.com/linebender/druid/pull/961
[#963]: https://github.com/linebender/druid/pull/963
[#964]: https://github.com/linebender/druid/pull/964
[#967]: https://github.com/linebender/druid/pull/967
[#969]: https://github.com/linebender/druid/pull/969
[#970]: https://github.com/linebender/druid/pull/970
[#971]: https://github.com/linebender/druid/pull/971
[#972]: https://github.com/linebender/druid/pull/972
[#980]: https://github.com/linebender/druid/pull/980
[#982]: https://github.com/linebender/druid/pull/982
[#984]: https://github.com/linebender/druid/pull/984
[#990]: https://github.com/linebender/druid/pull/990
[#991]: https://github.com/linebender/druid/pull/991
[#993]: https://github.com/linebender/druid/pull/993
[#994]: https://github.com/linebender/druid/pull/994
[#996]: https://github.com/linebender/druid/pull/996
[#997]: https://github.com/linebender/druid/pull/997
[#1001]: https://github.com/linebender/druid/pull/1001
[#1003]: https://github.com/linebender/druid/pull/1003
[#1007]: https://github.com/linebender/druid/pull/1007
[#1008]: https://github.com/linebender/druid/pull/1008
[#1011]: https://github.com/linebender/druid/pull/1011
[#1013]: https://github.com/linebender/druid/pull/1013
[#1018]: https://github.com/linebender/druid/pull/1018
[#1025]: https://github.com/linebender/druid/pull/1025
[#1028]: https://github.com/linebender/druid/pull/1028
[#1037]: https://github.com/linebender/druid/pull/1037
[#1042]: https://github.com/linebender/druid/pull/1042
[#1043]: https://github.com/linebender/druid/pull/1043
[#1049]: https://github.com/linebender/druid/pull/1049
[#1050]: https://github.com/linebender/druid/pull/1050
[#1054]: https://github.com/linebender/druid/pull/1054
[#1057]: https://github.com/linebender/druid/pull/1057
[#1058]: https://github.com/linebender/druid/pull/1058
[#1061]: https://github.com/linebender/druid/pull/1061
[#1062]: https://github.com/linebender/druid/pull/1062
[#1072]: https://github.com/linebender/druid/pull/1072
[#1075]: https://github.com/linebender/druid/pull/1075
[#1076]: https://github.com/linebender/druid/pull/1076
[#1081]: https://github.com/linebender/druid/pull/1081
[#1091]: https://github.com/linebender/druid/pull/1091
[#1096]: https://github.com/linebender/druid/pull/1096
[#1097]: https://github.com/linebender/druid/pull/1097
[#1093]: https://github.com/linebender/druid/pull/1093
[#1100]: https://github.com/linebender/druid/pull/1100
[#1103]: https://github.com/linebender/druid/pull/1103
[#1107]: https://github.com/linebender/druid/pull/1107
[#1118]: https://github.com/linebender/druid/pull/1118
[#1119]: https://github.com/linebender/druid/pull/1119
[#1120]: https://github.com/linebender/druid/pull/1120
[#1126]: https://github.com/linebender/druid/pull/1120
[#1128]: https://github.com/linebender/druid/pull/1128
[#1133]: https://github.com/linebender/druid/pull/1133
[#1143]: https://github.com/linebender/druid/pull/1143
[#1145]: https://github.com/linebender/druid/pull/1145
[#1151]: https://github.com/linebender/druid/pull/1151
[#1152]: https://github.com/linebender/druid/pull/1152
[#1155]: https://github.com/linebender/druid/pull/1155
[#1157]: https://github.com/linebender/druid/pull/1157
[#1160]: https://github.com/linebender/druid/pull/1160
[#1171]: https://github.com/linebender/druid/pull/1171
[#1172]: https://github.com/linebender/druid/pull/1172
[#1173]: https://github.com/linebender/druid/pull/1173
[#1182]: https://github.com/linebender/druid/pull/1182
[#1183]: https://github.com/linebender/druid/pull/1183
[#1185]: https://github.com/linebender/druid/pull/1185
[#1191]: https://github.com/linebender/druid/pull/1191
[#1092]: https://github.com/linebender/druid/pull/1092
[#1189]: https://github.com/linebender/druid/pull/1189
[#1195]: https://github.com/linebender/druid/pull/1195
[#1204]: https://github.com/linebender/druid/pull/1204
[#1205]: https://github.com/linebender/druid/pull/1205
[#1207]: https://github.com/linebender/druid/pull/1207
[#1210]: https://github.com/linebender/druid/pull/1210
[#1214]: https://github.com/linebender/druid/pull/1214
[#1226]: https://github.com/linebender/druid/pull/1226
[#1232]: https://github.com/linebender/druid/pull/1232
[#1231]: https://github.com/linebender/druid/pull/1231
[#1220]: https://github.com/linebender/druid/pull/1220
[#1238]: https://github.com/linebender/druid/pull/1238
[#1241]: https://github.com/linebender/druid/pull/1241
[#1245]: https://github.com/linebender/druid/pull/1245
[#1248]: https://github.com/linebender/druid/pull/1248
[#1251]: https://github.com/linebender/druid/pull/1251
[#1252]: https://github.com/linebender/druid/pull/1252
[#1255]: https://github.com/linebender/druid/pull/1255
[#1272]: https://github.com/linebender/druid/pull/1272
[#1276]: https://github.com/linebender/druid/pull/1276
[#1278]: https://github.com/linebender/druid/pull/1278
[#1280]: https://github.com/linebender/druid/pull/1280
[#1283]: https://github.com/linebender/druid/pull/1283
[#1295]: https://github.com/linebender/druid/pull/1280
[#1298]: https://github.com/linebender/druid/pull/1298
[#1299]: https://github.com/linebender/druid/pull/1299
[#1302]: https://github.com/linebender/druid/pull/1302
[#1306]: https://github.com/linebender/druid/pull/1306
[#1311]: https://github.com/linebender/druid/pull/1311
[#1320]: https://github.com/linebender/druid/pull/1320
[#1324]: https://github.com/linebender/druid/pull/1324
[#1326]: https://github.com/linebender/druid/pull/1326
[#1328]: https://github.com/linebender/druid/pull/1328
[#1346]: https://github.com/linebender/druid/pull/1346
[#1351]: https://github.com/linebender/druid/pull/1351
[#1259]: https://github.com/linebender/druid/pull/1259
[#1361]: https://github.com/linebender/druid/pull/1361
[#1371]: https://github.com/linebender/druid/pull/1371
[#1410]: https://github.com/linebender/druid/pull/1410
[#1433]: https://github.com/linebender/druid/pull/1433
[#1438]: https://github.com/linebender/druid/pull/1438
[#1441]: https://github.com/linebender/druid/pull/1441
[#1448]: https://github.com/linebender/druid/pull/1448
[#1463]: https://github.com/linebender/druid/pull/1463
[#1452]: https://github.com/linebender/druid/pull/1452
[#1485]: https://github.com/linebender/druid/pull/1485
[#1520]: https://github.com/linebender/druid/pull/1520
[#1523]: https://github.com/linebender/druid/pull/1523
[#1526]: https://github.com/linebender/druid/pull/1526
[#1532]: https://github.com/linebender/druid/pull/1532
[#1533]: https://github.com/linebender/druid/pull/1533
[#1534]: https://github.com/linebender/druid/pull/1534
[#1254]: https://github.com/linebender/druid/pull/1254
[#1559]: https://github.com/linebender/druid/pull/1559
[#1561]: https://github.com/linebender/druid/pull/1561
[#1562]: https://github.com/linebender/druid/pull/1562
[#1592]: https://github.com/linebender/druid/pull/1592
[#1596]: https://github.com/linebender/druid/pull/1596
[#1600]: https://github.com/linebender/druid/pull/1600
[#1606]: https://github.com/linebender/druid/pull/1606
[#1619]: https://github.com/linebender/druid/pull/1619
[#1625]: https://github.com/linebender/druid/pull/1625
[#1632]: https://github.com/linebender/druid/pull/1632
[#1634]: https://github.com/linebender/druid/pull/1634
[#1635]: https://github.com/linebender/druid/pull/1635
[#1636]: https://github.com/linebender/druid/pull/1636
[#1640]: https://github.com/linebender/druid/pull/1640
[#1641]: https://github.com/linebender/druid/pull/1641
[#1647]: https://github.com/linebender/druid/pull/1647
[#1660]: https://github.com/linebender/druid/pull/1660
[#1662]: https://github.com/linebender/druid/pull/1662
[#1677]: https://github.com/linebender/druid/pull/1677
[#1691]: https://github.com/linebender/druid/pull/1691
[#1693]: https://github.com/linebender/druid/pull/1693
[#1696]: https://github.com/linebender/druid/pull/1696
[#1698]: https://github.com/linebender/druid/pull/1698
[#1695]: https://github.com/linebender/druid/pull/1695
[#1715]: https://github.com/linebender/druid/pull/1715

[Unreleased]: https://github.com/linebender/druid/compare/v0.7.0...master
[0.7.0]: https://github.com/linebender/druid/compare/v0.6.0...v0.7.0
[0.6.0]: https://github.com/linebender/druid/compare/v0.5.0...v0.6.0
[0.5.0]: https://github.com/linebender/druid/compare/v0.4.0...v0.5.0
[0.4.0]: https://github.com/linebender/druid/compare/v0.3.2...v0.4.0
[0.3.2]: https://github.com/linebender/druid/compare/v0.3.1...v0.3.2
[0.3.1]: https://github.com/linebender/druid/compare/v0.3.0...v0.3.1<|MERGE_RESOLUTION|>--- conflicted
+++ resolved
@@ -56,11 +56,8 @@
 - GTK Shell: Prevent mangling of newline characters in clipboard ([#1695] by [@ForLoveOfCats])
 - Use correct fill rule when rendering SVG paths ([#1606] by [@SecondFlight])
 - Correctly capture and use stroke properties when rendering SVG paths ([#1647] by [@SecondFlight])
-<<<<<<< HEAD
 - Fixed docs describing `ViewSwitcher` widget functionality ([#1693] by [@arthmis])
 - Fixed layout of scrollbar with very small viewports ([#1715] by [@andrewhickman])
-=======
->>>>>>> c953fa9d
 
 ### Visual
 
