# Changelog

The latest published Druid release is [0.7.0](#070---2021-01-01) which was released on 2021-01-01.
You can find its changes [documented below](#070---2021-01-01).

## Unreleased

### Highlights

- International text input support (IME) on macOS.
- Rich text and complex script support on Linux.

### Added

- Strikethrough rich text attribute ([#1953] by [@jenra-uwu])
- System fonts loaded so that SVG images render text ([#1850] by [@DrGabble])
- Add `scroll()` method in WidgetExt ([#1600] by [@totsteps])
- `write!` for `RichTextBuilder` ([#1596] by [@Maan2003])
- Sub windows: Allow opening windows that share state with arbitrary parts of the widget hierarchy ([#1254] by [@rjwittams])
- WindowCloseRequested/WindowDisconnected event when a window is closing ([#1254] by [@rjwittams])
- Add `on_added()` method in `WidgetExt` ([#1485] by [@arthmis])
- RichTextBuilder ([#1520] by [@Maan2003])
- `get_external_handle` on `DelegateCtx` ([#1526] by [@Maan2003])
- `AppLauncher::localization_resources` to use custom l10n resources. ([#1528] by [@edwin0cheng])
- Shell: get_content_insets and mac implementation ([#1532] by [@rjwittams])
- Contexts: to_window and to_screen (useful for relatively positioning sub windows) ([#1532] by [@rjwittams])
- WindowSizePolicy: allow windows to be sized by their content ([#1532] by [@rjwittams])
- Implemented `Data` for more datatypes from `std` ([#1534] by [@derekdreery])
- Shell: windows implementation from content_insets ([#1592] by [@HoNile])
- Support individual corner radii for kurbo::RoundedRect ([#1561] by [@SecondFlight])
- Shell: IME API and macOS IME implementation ([#1619] by [@lord])
- Scroll::content_must_fill and a few other new Scroll methods ([#1635] by [@cmyr])
- New `TextBox` widget with IME integration ([#1636] by [@cmyr])
- `Notification`s can be submitted while handling other `Notification`s ([#1640] by [@cmyr])
- Added ListIter implementations for OrdMap ([#1641] by [@Lejero])
- Add `AspectRatioBox` widget ([#1645] by [@arthmis])
- `Padding` can now use `Key<Insets>` ([#1662] by [@cmyr])
- `LifeCycle::DisabledChanged`, `InternalLifeCycle::RouteDisabledChanged` and the `set_disabled()` and `is_disabled()`
  context-methods to implement disabled ([#1632] by [@xarvic])
- `LifeCycle::BuildFocusChain` to update the focus-chain ([#1632] by [@xarvic])
- `DisabledIf` widget wrapper to disable based on the state of Data and Env ([#1702] by [@xarvic])
- GTK: added support for `content_insets` ([#1722] by [@jneem])
- `chrono` feature with `Data` support for [chrono](https://docs.rs/chrono/) types ([#1743] by [@r-ml])
- Text input handles Delete key ([#1746] by [@bjorn])
- `lens` macro can access nested fields ([#1764] by [@Maan2003])
- X11 backend now supports custom cursors ([#1801] by [@psychon])
- X11: Add support for transparent windows ([#1803] by [@psychon])
- X11: Added support for `get_monitors` ([#1804] by [@psychon])
- x11: Remove some unnecessary casts ([#1851] by [@psychon])
- `has_focus` method on `WidgetPod` ([#1825] by [@ForLoveOfCats])
- x11: Add support for getting and setting clipboard contents ([#1805], [#1851], and [#1866] by [@psychon])
- Linux extension: primary_clipboard ([#1843] by [@Maan2003])
- x11: Implement primary_clipboard ([#1867] by [@psychon])
- x11: Set WM_CLASS property ([#1868] by [@psychon])
- Expose `RawWindowHandle` for `WindowHandle` under the `raw-win-handle` feature ([#1828] by [@djeedai])
- `Slider` widget now warns if max < min and swaps the values ([#1882] by [@Maan2003])
- Widget/Slider: Add stepping functionality ([#1875] by [@raymanfx])
- Add #[data(eq)] shorthand attribute for Data derive macro ([#1884] by [@Maan2003])
- X11: detect keyboard layout ([#1779] by [@Maan2003])
- WindowDesc::with_config ([#1929] by [@Maan2003])
- `scroll_to_view` and `scroll_area_to_view` methods on `UpdateCtx`, `LifecycleCtx` and `EventCtx` ([#1976] by [@xarvic])
- `Notification::route` ([#1978] by [@xarvic])
- Build on OpenBSD ([#1993] by [@klemensn])
- Scope: expose scoped state using state() and state_mut() ([#2082] by [@rjwittams]
- Tabs: allow getting and setting the tab index of a Tabs widget ([#2082] by [@rjwittams]
- `RangeSlider` and `Annotated` ([#1979] by [@xarvic])
- Add `Checkbox::from_label` constructor ([#2111] by [@maurerdietmar])
- fix content_insets for gtk backend ([#2117] by [@maurerdietmar])

### Changed

- ~~Warn on unhandled Commands ([#1533] by [@Maan2003])~~ (Reverted in #1813)
- `WindowDesc::new` takes the root widget directly instead of a closure ([#1559] by [@lassipulkkinen])
- Switch to trace-based logging ([#1562] by [@PoignardAzur])
- Spacers in `Flex` are now implemented by calculating the space in `Flex` instead of creating a widget for it ([#1584] by [@JAicewizard])
- Padding is generic over child widget, impls WidgetWrapper ([#1634] by [@cmyr])
- Menu support was rewritten with support for `Data` ([#1625] by [@jneem])
- Update to piet v0.4.0 (rich text on linux!) ([#1677] by [@cmyr])
- `register_for_focus()` should from now on be called from `LifeCycle::BuildFocusChain` instead of `LifeCycle::WidgetAdded` ([#1632] by [@xarvic])
- Flex values that are less than 0.0 will default to 0.0 and warn in release. It will panic in debug mode. ([#1691] by [@arthmis])
- Lens implemented for tuples of Lenses of length 2-8, Tuple2 removed ([#1654] by [@Maan2003])
- Window size and positioning code is now in display points ([#1713] by [@jneem])
- Update look and feel of controls when disabled ([#1717] by [@xarvic])
- Change the signature of `add_idle_callback` ([#1787] by [@jneem])
- Move macOS only function to Mac extension trait ([#1863] by [@Maan2003])
- x11: Only query atoms once instead of per window ([#1865] by [@psychon])
- remove prefix from platform extension traits ([#1873] by [@Maan2003])
- Remove `set_level` on windows ([#1919] by [@JAicewizard])
- Add parent windows to non-main windows. (Coordinate space is now from their origin) ([#1919] by [@JAicewizard])
- `ListIter` implementations for `Arc<Vec<T>>`, `(S, Arc<Vec<T>>)`, `Arc<VecDequeue<T>>` and `(S, Arc<VecDequeue<T>>)` ([#1967] by [@xarvic])
- Closures passed to `Label::new` can now return any type that implements `Into<ArcStr>` ([#2064] by [@jplatte])
<<<<<<< HEAD
- `AppDelegate::window_added` now receives the new window's `WindowHandle`. ([#2119] by [@zedseven])
=======
- Removed line of code that prevented window miximalization. ([#2113] by [@Pavel-N])
>>>>>>> 0079ae31

### Deprecated

### Removed

- Remove Default impl for `FlexParams` ([#1885] by [@Maan2003])

### Fixed

- Centre checkmark in checkbox ([#2036] by [@agentsim])
- `Notification`s will not be delivered to the widget that sends them ([#1640] by [@cmyr])
- `TextBox` can handle standard keyboard shortcuts without needing menus ([#1660] by [@cmyr])
- GTK Shell: Prevent mangling of newline characters in clipboard ([#1695] by [@ForLoveOfCats])
- GTK: Replaced call to `std::str::from_utf8_unchecked` with `from_utf8` ([#1820] by [@psychon])
- Use correct fill rule when rendering SVG paths ([#1606] by [@SecondFlight])
- Correctly capture and use stroke properties when rendering SVG paths ([#1647] by [@SecondFlight])
- focus-chain now only includes non hidden (`should_propagate_to_hidden()` on `Event` and `Lifecylce`) widgets ([#1724] by [@xarvic])
- Fixed layout of scrollbar with very small viewports ([#1715] by [@andrewhickman])
- Fixed `WindowLevel::Tooltip` on Windows platform ([#1737] by [@djeedai])
- X11 backend now supports scaling([#1751] by [@Maan2003])
- X11 backend now supports changing cursors ([#1755] by [@Maan2003])
- X11 backend now uses the platform locale ([#1756] by [@Maan2003])
- `Either` and `Tab` widgets were still propagating events to hidden widgets ([#1860] by [@lisael])
- RichText: Invalidate layout on Env change ([#1907] by [@Maan2003])
- GTK: fix using gdk before initialising it ([#1946] by [@JAicewizard])
- `ListIter` implementations for `Vector<T>` and `(S, Vector<T>)` ([#1967] by [@xarvic])
- Do not panic in Application::try_global if Application is not created ([#1996] by [@Maan2003])

### Visual

### Docs

- Fixed docs of derived Lens ([#1523] by [@Maan2003])
- Fixed docs describing `ViewSwitcher` widget functionality ([#1693] by [@arthmis])
- Added missing documentation on derived lens items ([#1696] by [@lidin])
- Fix example code in `Get started with Druid` chapter of book ([#1698] by [@ccqpein])
- Fix link in documentation of widget::Image ([#1730] by [@RichardPoole42])
- Added more detailed explanation of `Target::Auto` ([#1761] by [@arthmis])
- Updated source code, tests and docs to use `Selector::with` instead of `Command::new` ([#1761] by [@arthmis])
- Updated docs of `should_propagate_to_hidden`, `children_changed` and `register_for_focus` ([#1861] by [@xarvic])
- Update docs of `RawLabel`: does not require `ArcStr`([#1886] by [@Maan2003])

### Examples
- Add readme ([#1423] by [@JAicewizard])

### Maintenance

- Updated to x11rb 0.8.0. ([#1519] by [@psychon])
- Updated fluent-bundle to 0.15.1 and fluent syntax to 0.11.0 ([#1772] by [@r-ml])
- Updated usvg to 0.14.1 ([#1802] by [@r-ml])
- x11: Add logging to `Application::get_locale` ([#1876] by [@Maan2003])

### Outside News

## [0.7.0] - 2021-01-01

### Highlights

- Text improvements: `TextLayout` type ([#1182]) and rich text support ([#1245])
- The `Formatter` trait provides more flexible handling of converions between
values and their textual representations. ([#1377])

### Added

- Windows: Added Screen module to get information about monitors and the screen. ([#1037] by [@rhzk])
- Added documentation to resizable() and show_titlebar() in WindowDesc. ([#1037] by [@rhzk])
- Windows: Added internal functions to handle Re-entrancy. ([#1037] by [@rhzk])
- Windows: WindowDesc: Create window with disabled titlebar, maximized or minimized state, and with position. ([#1037] by [@rhzk])
- Windows: WindowHandle: Change window state. Toggle titlebar. Change size and position of window. ([#1037], [#1324] by [@rhzk])
- Windows: WindowHandle: Added handle_titlebar(), Allowing a custom titlebar to behave like the OS one. ([#1037] by [@rhzk])
- `OPEN_PANEL_CANCELLED` and `SAVE_PANEL_CANCELLED` commands. ([#1061] by @cmyr)
- Export `Image` and `ImageData` by default. ([#1011] by [@covercash2])
- Re-export `druid_shell::Scalable` under `druid` namespace. ([#1075] by [@ForLoveOfCats])
- `TextBox` now supports ctrl and shift hotkeys. ([#1076] by [@vkahl])
- `ScrollComponent` for ease of adding consistent, customized, scrolling behavior to a widget. ([#1107] by [@ForLoveOfCats])
- Selection text color to textbox. ([#1093] by [@sysint64])
- `BoxConstraints::UNBOUNDED` constant. ([#1126] by [@danieldulaney])
- Close requests from the shell can now be intercepted ([#1118] by [@jneem], [#1204] by [@psychon], [#1238] by [@tay64])
- The Lens derive now supports an `ignore` attribute. ([#1133] by [@jneem])
- `request_update` in `EventCtx`. ([#1128] by [@raphlinus])
- `ExtEventSink`s can now be obtained from widget methods. ([#1152] by [@jneem])
- 'Scope' widget to allow encapsulation of reactive state. ([#1151] by [@rjwittams])
- `Ref` lens that applies `AsRef` and thus allow indexing arrays. ([#1171] by [@finnerale])
- `Command::to` and `Command::target` to set and get a commands target. ([#1185] by [@finnerale])
- `Menu` commands can now choose a custom target. ([#1185] by [@finnerale])
- `Movement::StartOfDocument`, `Movement::EndOfDocument`. ([#1092] by [@sysint64])
- `TextLayout` type simplifies drawing text ([#1182] by [@cmyr])
- Added support for custom mouse cursors ([#1183] by [@jneem])
- Implementation of `Data` trait for `i128` and `u128` primitive data types. ([#1214] by [@koutoftimer])
- `LineBreaking` enum allows configuration of label line-breaking ([#1195] by [@cmyr])
- `TextAlignment` support in `TextLayout` and `Label` ([#1210] by [@cmyr])
- `UpdateCtx` gets `env_changed` and `env_key_changed` methods ([#1207] by [@cmyr])
- `Button::from_label` to construct a `Button` with a provided `Label`. ([#1226] by [@ForLoveOfCats])
- Lens: Added Unit lens for type erased / display only widgets that do not need data. ([#1232] by [@rjwittams])
- `WindowLevel` to control system window Z order, with Mac and GTK implementations  ([#1231] by [@rjwittams])
- WIDGET_PADDING items added to theme and `Flex::with_default_spacer`/`Flex::add_default_spacer` ([#1220] by [@cmyr])
- CONFIGURE_WINDOW command to allow reconfiguration of an existing window. ([#1235] by [@rjwittams])
- Added a ClipBox widget for building scrollable widgets ([#1248] by [@jneem])
- `RawLabel` widget displays text `Data`. ([#1252] by [@cmyr])
- 'Tabs' widget allowing static and dynamic tabbed layouts. ([#1160] by [@rjwittams])
- `RichText` and `Attribute` types for creating rich text ([#1255] by [@cmyr])
- `request_timer` can now be called from `LayoutCtx` ([#1278] by [@Majora320])
- TextBox supports vertical movement ([#1280] by [@cmyr])
- Widgets can specify a baseline, flex rows can align baselines ([#1295] by [@cmyr])
- `TextBox::with_text_color` and `TextBox::set_text_color` ([#1320] by [@cmyr])
- `Checkbox::set_text` to update the label. ([#1346] by [@finnerale])
- `Event::should_propagate_to_hidden` and `Lifecycle::should_propagate_to_hidden` to determine whether an event should be sent to hidden widgets (e.g. in `Tabs` or `Either`). ([#1351] by [@andrewhickman])
- `set_cursor` can be called in the `update` method. ([#1361] by [@jneem])
- `WidgetPod::is_initialized` to check if a widget has received `WidgetAdded`. ([#1259] by [@finnerale])
- `TextBox::with_text_alignment` and `TextBox::set_text_alignment` ([#1371] by [@cmyr])
- Add default minimum size to `WindowConfig`. ([#1438] by [@colinfruit])
- Open and save dialogs send configurable commands. ([#1463] by [@jneem])
- Windows: Dialogs now respect the parameter passed to `force_starting_directory()` ([#1452] by [@MaximilianKoestler])
- Value formatting with the `Formatter` trait ([#1377] by [@cmyr])

### Changed

- Windows: Reduced flashing when windows are created on high-dpi displays ([#1272] by [@rhzk])
- Windows: Improved DPI handling. Druid should now redraw correctly when dpi changes. ([#1037] by [@rhzk])
- windows: Window created with OS default size if not set. ([#1037] by [@rhzk])
- `Scale::from_scale` to `Scale::new`, and `Scale` methods `scale_x` / `scale_y` to `x` / `y`. ([#1042] by [@xStrom])
- Major rework of keyboard event handling. ([#1049] by [@raphlinus])
- `Container::rounded` takes `KeyOrValue<f64>` instead of `f64`. ([#1054] by [@binomial0])
- `request_anim_frame` no longer invalidates the entire window. ([#1057] by [@jneem])
- Use new Piet text api ([#1143] by [@cmyr])
- `Env::try_get` (and related methods) return a `Result` instead of an `Option`. ([#1172] by [@cmyr])
- `lens!` macro to use move semantics for the index. ([#1171] by [@finnerale])
- `Env` stores `Arc<str>` instead of `String` ([#1173] by [@cmyr])
- Replaced uses of `Option<Target>` with the new `Target::Auto`. ([#1185] by [@finnerale])
- Moved `Target` parameter from `submit_command` to `Command::new` and `Command::to`. ([#1185] by [@finnerale])
- `Movement::RightOfLine` to `Movement::NextLineBreak`, and `Movement::LeftOfLine` to `Movement::PrecedingLineBreak`. ([#1092] by [@sysint64])
- `AnimFrame` was moved from `lifecycle` to `event` ([#1155] by [@jneem])
- Renamed `ImageData` to `ImageBuf` and moved it to `druid_shell` ([#1183] by [@jneem])
- Contexts' `text()` methods return `&mut PietText` instead of cloning ([#1205] by [@cmyr])
- Window construction: WindowDesc decomposed to PendingWindow and WindowConfig to allow for sub-windows and reconfiguration. ([#1235] by [@rjwittams])
- `LocalizedString` and `LabelText` use `ArcStr` instead of String ([#1245] by [@cmyr])
- `LensWrap` widget moved into widget module ([#1251] by [@cmyr])
- `Delegate::command` now returns `Handled`, not `bool` ([#1298] by [@jneem])
- `TextBox` selects all contents when tabbed to on macOS ([#1283] by [@cmyr])
- All Image formats are now optional, reducing compile time and binary size by default ([#1340] by [@JAicewizard])
- The `Cursor` API has changed to a stateful one ([#1433] by [@jneem])
- Part of the `SAVE_FILE` command is now `SAVE_FILE_AS` ([#1463] by [@jneem])

### Deprecated
- Parse widget (replaced with `Formatter` trait) ([#1377] by [@cmyr])

### Removed

- `Scale::from_dpi`, `Scale::dpi_x`, and `Scale::dpi_y`. ([#1042] by [@xStrom])
- `Scale::to_px` and `Scale::to_dp`. ([#1075] by [@ForLoveOfCats])

### Fixed

- `ClipBox` should forward events if any child is active, not just the immediate child. ([#1448] by [@derekdreery])
- macOS: Timers not firing during modal loop. ([#1028] by [@xStrom])
- GTK: Directory selection now properly ignores file filters. ([#957] by [@xStrom])
- GTK: Don't crash when receiving an external command while a file dialog is visible. ([#1043] by [@jneem])
- `Data` derive now works when type param bounds are defined. ([#1058] by [@chris-zen])
- Ensure that `update` is called after all commands. ([#1062] by [@jneem])
- X11: Support idle callbacks. ([#1072] by [@jneem])
- GTK: Don't interrupt `KeyEvent.repeat` when releasing another key. ([#1081] by [@raphlinus])
- Floor the origin for the Align widget to avoid blurry borders. ([#1091] by [@sysint64])
- X11: Set some more common window properties. ([#1097] by [@psychon])
- X11: Support timers. ([#1096] by [@psychon])
- `EnvScope` now also updates the `Env` during `Widget::lifecycle`. ([#1100] by [@finnerale])
- `WidgetExt::debug_widget_id` and `debug_paint_layout` now also apply to the widget they are called on. ([#1100] by [@finnerale])
- X11: Fix X11 errors caused by destroyed windows. ([#1103] by [@jneem])
- `ViewSwitcher` now skips the update after switching widgets. ([#1113] by [@finnerale])
- Key and KeyOrValue derive Clone ([#1119] by [@rjwittams])
- Allow submit_command from the layout method in Widgets ([#1119] by [@rjwittams])
- Allow derivation of lenses for generic types ([#1120]) by [@rjwittams])
- Switch widget: Toggle animation being window refresh rate dependent ([#1145] by [@ForLoveOfCats])
- Multi-click on Windows, partial fix for #859 ([#1157] by [@raphlinus])
- Windows: fix crash on resize from incompatible resources ([#1191 by [@raphlinus]])
- GTK: Related dependencies are now optional, facilitating a pure X11 build. ([#1241] by [@finnerale])
- `widget::Image` now computes the layout correctly when unbound in one direction. ([#1189] by [@JAicewizard])
- TextBox doesn't reset position after unfocused. ([#1276] by [@sysint64])
- Able to select text in multiple TextBoxes at once. ([#1276] by [@sysint64])
- The scroll bar now shows when the contents of a scrollable area change size. ([#1278] by [@Majora320])
- Fix `widget::Either` using the wrong paint insets ([#1299] by [@andrewhickman])
- Various fixes to cross-platform menus ([#1306] by [@raphlinus])
- Improve Windows 7 DXGI compatibility ([#1311] by [@raphlinus])
- Fixed `Either` not passing events to its hidden child correctly. ([#1351] by [@andrewhickman])
- Don't drop events while showing file dialogs ([#1302], [#1328] by [@jneem])
- Ensure that `LifeCycle::WidgetAdded` is the first thing a widget sees. ([#1259] by [@finnerale])
- Fix a missed call to `CloseClipboard` on Windows. ([#1410] by [@andrewhickman])
- WidgetPod: change not laid out `debug_panic` to warning ([#1441] by [@Maan2003])

### Visual

- `TextBox` stroke remains inside its `paint_rect`. ([#1007] by [@jneem])

### Docs

- Added a book chapter about resolution independence. ([#913] by [@xStrom])
- Added documentation for the `Image` widget. ([#1018] by [@covercash2])
- Fixed a link in `druid::command` documentation. ([#1008] by [@covercash2])
- Fixed broken links in `druid::widget::Container` documentation. ([#1357] by [@StarfightLP])

### Examples

- Specify feature requirements in a standard way. ([#1050] by [@xStrom])
- Added `event_viewer` example ([#1326] by [@cmyr])
- Rename `ext_event` to `async_event`. ([#1401] by [@JAicewizard])

### Maintenance

- Standardized web targeting terminology. ([#1013] by [@xStrom])
- X11: Ported the X11 backend to [`x11rb`](https://github.com/psychon/x11rb). ([#1025] by [@jneem])
- Add `debug_panic` macro for when a backtrace is useful but a panic unnecessary. ([#1259] by [@finnerale])

### Outside News

## [0.6.0] - 2020-06-01

### Highlights

#### X11 backend for druid-shell.

[@crsaracco] got us started and implemented basic support to run druid on bare-metal X11 in [#599].
Additional features got fleshed out in [#894] and [#900] by [@xStrom]
and in [#920], [#961], and [#982] by [@jneem].

While still incomplete this lays the foundation for running druid on Linux without relying on GTK.

#### Web backend for druid-shell.

[@elrnv] continued the work of [@tedsta] and implemented a mostly complete web backend
via WebAssembly (Wasm) in [#759] and enabled all druid examples to
[run in the browser](https://elrnv.github.io/druid-wasm-examples/).

While some features like the clipboard, menus or file dialogs are not yet available,
all fundamental features are there.

#### Using Core Graphics on macOS.

[@cmyr] continued the work of [@jrmuizel] and implemented Core Graphics support for Piet in
[piet#176](https://github.com/linebender/piet/pull/176).

Those changes made it into druid via [#905].
This means that druid no longer requires cairo on macOS and uses Core Graphics instead.

### Added

- Standardized and exposed more methods on more contexts. ([#970], [#972], [#855] by [@cmyr], [#898] by [@finnerale], [#954] by [@xStrom], [#917] by [@jneem])
- `im` feature, with `Data` support for the [`im` crate](https://docs.rs/im/) collections. ([#924] by [@cmyr])
- `im::Vector` support for the `List` widget. ([#940] by [@xStrom])
- `TextBox` can receive `EditAction` commands. ([#814] by [@cmyr])
- `Split::min_splitter_area(f64)` to add padding around the splitter bar. ([#738] by [@xStrom])
- Published `druid::text` module. ([#816] by [@cmyr])
- `InternalEvent::MouseLeave` signalling the cursor left the window. ([#821] by [@teddemunnik])
- `InternalEvent::RouteTimer` to route timer events. ([#831] by [@sjoshid])
- `children_changed` now always includes layout and paint request. ([#839] by [@xStrom])
- `request_paint_rect` for partial invalidation. ([#817] by [@jneem])
- Window title can be any `LabelText` (such as a simple `String`). ([#869] by [@cmyr])
- `Label::with_font` and `set_font`. ([#785] by [@thecodewarrior])
- `MouseEvent` now has a `focus` field which is `true` with window focusing left clicks on macOS. ([#842] by [@xStrom])
- `MouseButtons` to `MouseEvent` to track which buttons are being held down during an event. ([#843] by [@xStrom])
- `Env` and `Key` gained methods for inspecting an `Env` at runtime ([#880] by [@Zarenor])
- `WinHandler::scale` method to inform of scale changes. ([#904] by [@xStrom])
- `WidgetExt::debug_widget_id`, for displaying widget ids on hover. ([#876] by [@cmyr])
- `LifeCycle::Size` event to inform widgets that their size changed. ([#953] by [@xStrom])
- `FileDialogOptions` methods `default_name`, `name_label`, `title`, `button_text`, `packages_as_directories`, `force_starting_directory`. ([#960] by [@xStrom])
- `Button::dynamic` constructor. ([#963] by [@totsteps])
- `Spinner` widget to represent loading states. ([#1003] by [@futurepaul])
- Link to the widget_nursery in README ([#1754] by [@xarvic])

### Changed

- Renamed `WidgetPod` methods: `paint` to `paint_raw`, `paint_with_offset` to `paint`, `paint_with_offset_always` to `paint_always`. ([#980] by [@totsteps])
- Renamed `Event::MouseMoved` to `MouseMove`. ([#825] by [@teddemunnik])
- Renamed `Split` constructors to `Split::rows` and `columns`. ([#738] by [@xStrom])
- Replaced `NEW_WINDOW`, `SET_MENU` and `SHOW_CONTEXT_MENU` commands with methods on `EventCtx` and `DelegateCtx`. ([#931] by [@finnerale])
- Replaced `Command::one_shot` and `::take_object` with a `SingleUse` payload wrapper type. ([#959] by [@finnerale])
- `Command` and `Selector` have been reworked and are now statically typed, similarly to `Env` and `Key`. ([#993] by [@finnerale])
- `AppDelegate::command` now receives a `Target` instead of a `&Target`. ([#909] by [@xStrom])
- `SHOW_WINDOW` and `CLOSE_WINDOW` commands now only use `Target` to determine the affected window. ([#928] by [@finnerale])
- Global `Application` associated functions are instance methods instead, e.g. `Application::global().quit()` instead of the old `Application::quit()`. ([#763] by [@xStrom])
- `Event::Internal(InternalEvent)` bundles all internal events. ([#833] by [@xStrom])
- Timer events will only be delivered to the widgets that requested them. ([#831] by [@sjoshid])
- `Split::splitter_size` no longer includes padding. ([#738] by [@xStrom])
- `has_focus` no longer returns false positives. ([#819] by [@xStrom])
- `WidgetPod::set_layout_rect` now requires `LayoutCtx`, data and `Env`. ([#841] by [@xStrom])
- `request_timer` uses `Duration` instead of `Instant`. ([#847] by [@finnerale])
- `Event::Wheel` now contains a `MouseEvent` structure. ([#895] by [@teddemunnik])
- The `WindowHandle::get_dpi` method got replaced by `WindowHandle::get_scale`. ([#904] by [@xStrom])
- The `WinHandler::size` method now gets a `Size` in display points. ([#904] by [@xStrom])
- Standardized the type returned by the contexts' `text` methods. ([#996] by [@cmyr])
- `ViewSwitcher` uses `Data` type constraint instead of `PartialEq`. ([#1112] by [@justinmoon])

### Removed

- The optional GTK feature for non-Linux platforms. ([#611] by [@pyroxymat])

### Fixed

- `Event::HotChanged(false)` will be emitted when the cursor leaves the window. ([#821] by [@teddemunnik])
- Keep hot state consistent with mouse position. ([#841] by [@xStrom])
- Start focus cycling from not-registered-for-focus widgets. ([#819] by [@xStrom])
- Supply correct `LifeCycleCtx` to `Event::FocusChanged`. ([#878] by [@cmyr])
- Propagate `Event::FocusChanged` to focus gaining widgets as well. ([#819] by [@xStrom])
- Routing `LifeCycle::FocusChanged` to descendant widgets. ([#925] by [@yrns])
- Focus request handling is now predictable with the last request overriding earlier ones. ([#948] by [@xStrom])
- Open file menu item works again. ([#851] by [@kindlychung])
- Built-in open and save menu items now show the correct label and submit the right commands. ([#930] by [@finnerale])
- Wheel events now properly update hot state. ([#951] by [@xStrom])
- macOS: Support `FileDialogOptions::default_type`. ([#960] by [@xStrom])
- macOS: Show the save dialog even with `FileDialogOptions` `select_directories` and `multi_selection` set. ([#960] by [@xStrom])
- X11: Support mouse scrolling. ([#961] by [@jneem])
- `Painter` now properly repaints on data change in `Container`. ([#991] by [@cmyr])
- Windows: Terminate app when all windows have closed. ([#763] by [@xStrom])
- Windows: Respect the minimum window size. ([#727] by [@teddemunnik])
- Windows: Respect resizability. ([#712] by [@teddemunnik])
- Windows: Capture mouse for drag actions. ([#695] by [@teddemunnik])
- Windows: Removed flashes of white background at the edge of the window when resizing. ([#915] by [@xStrom])
- Windows: Reduced chance of white flash when opening a new window. ([#916] by [@xStrom])
- Windows: Keep receiving mouse events after pressing ALT or F10 when the window has no menu. ([#997] by [@xStrom])
- macOS: `Application::quit` now quits the run loop instead of killing the process. ([#763] by [@xStrom])
- macOS: `Event::HotChanged` is properly generated with multiple windows. ([#907] by [@xStrom])
- macOS: The application menu is now immediately interactable after launch. ([#994] by [@xStrom])
- macOS/GTK: `MouseButton::X1` and `MouseButton::X2` clicks are now recognized. ([#843] by [@xStrom])
- GTK: Use the system locale. ([#798] by [@finnerale])
- GTK: Actually close windows. ([#797] by [@finnerale])
- GTK: Prevent crashing on pop-ups. ([#837] by [@finnerale])
- GTK: Support disabled menu items. ([#897] by [@jneem])
- GTK: Support file filters in open/save dialogs. ([#903] by [@jneem])
- GTK: Support DPI values other than 96. ([#904] by [@xStrom])

### Visual

- Improved `Split` accuracy. ([#738] by [@xStrom])
- Built-in widgets no longer stroke outside their `paint_rect`. ([#861] by [@jneem])
- `Switch` toggles with animation when its data changes externally. ([#898] by [@finnerale])
- Render progress bar correctly. ([#949] by [@scholtzan])
- Scrollbars animate when the scroll container size changes. ([#964] by [@xStrom])

### Docs

- Added example and usage hints to `Env`. ([#796] by [@finnerale])
- Added documentation about the usage of bloom filters. ([#818] by [@xStrom])
- Added book chapters about `Painter` and `Controller`. ([#832] by [@cmyr])
- Added a changelog containing development since the 0.5 release. ([#889] by [@finnerale])
- Added goals section to `README.md`. ([#971] by [@finnerale])
- Added a section about dependencies to `CONTRIBUTING.md`. ([#990] by [@xStrom])
- Updated screenshots in `README.md`. ([#967] by [@xStrom])
- Removed references to cairo on macOS. ([#943] by [@xStrom])

### Examples

- Added `blocking_function`. ([#840] by [@mastfissh])
- Added hot glow option to `multiwin`. ([#845] by [@xStrom])
- Reduce the flashing in `ext_event` and `identity`. ([#782] by [@futurepaul])
- Fixed menu inconsistency across multiple windows in `multiwin`. ([#926] by [@kindlychung])

### Maintenance

- Added rendering tests. ([#784] by [@fishrockz])
- Added docs generation testing for all features. ([#942] by [@xStrom])
- Replaced `#[macro_use]` with normal `use`. ([#808] by [@totsteps])
- Enabled Clippy checks for all targets. ([#850] by [@xStrom])
- Revamped CI testing to optimize coverage and speed. ([#857] by [@xStrom])
- Refactored DPI scaling. ([#904] by [@xStrom])
- Refactored `WidgetPod::event` to improve readability and performance of more complex logic. ([#1001] by [@xStrom])
- Renamed `BaseState` to `WidgetState` ([#969] by [@cmyr])
- Fixed test harness crashing on failure. ([#984] by [@xStrom])
- GTK: Refactored `Application` to use the new structure. ([#892] by [@xStrom])

### Outside News

- There are new projects using druid:
  - [Kondo](https://github.com/tbillington/kondo) Save disk space by cleaning unneeded files from software projects.
  - [jack-mixer](https://github.com/derekdreery/jack-mixer) A jack client that provides mixing, levels and a 3-band eq.
  - [kiro-synth](https://github.com/chris-zen/kiro-synth) An in progress modular sound synthesizer.

## [0.5.0] - 2020-04-01

Last release without a changelog :(

## [0.4.0] - 2019-12-28
## [0.3.2] - 2019-11-05
## [0.3.1] - 2019-11-04
## 0.3.0 - 2019-11-02
## 0.1.1 - 2018-11-02
## 0.1.0 - 2018-11-02

[@arthmis]: https://github.com/arthmis
[@futurepaul]: https://github.com/futurepaul
[@finnerale]: https://github.com/finnerale
[@totsteps]: https://github.com/totsteps
[@cmyr]: https://github.com/cmyr
[@xStrom]: https://github.com/xStrom
[@teddemunnik]: https://github.com/teddemunnik
[@crsaracco]: https://github.com/crsaracco
[@pyroxymat]: https://github.com/pyroxymat
[@elrnv]: https://github.com/elrnv
[@tedsta]: https://github.com/tedsta
[@kindlychung]: https://github.com/kindlychung
[@jneem]: https://github.com/jneem
[@fishrockz]: https://github.com/fishrockz
[@thecodewarrior]: https://github.com/thecodewarrior
[@sjoshid]: https://github.com/sjoshid
[@mastfissh]: https://github.com/mastfissh
[@Zarenor]: https://github.com/Zarenor
[@yrns]: https://github.com/yrns
[@jrmuizel]: https://github.com/jrmuizel
[@scholtzan]: https://github.com/scholtzan
[@covercash2]: https://github.com/covercash2
[@raphlinus]: https://github.com/raphlinus
[@binomial0]: https://github.com/binomial0
[@ForLoveOfCats]: https://github.com/ForLoveOfCats
[@chris-zen]: https://github.com/chris-zen
[@vkahl]: https://github.com/vkahl
[@psychon]: https://github.com/psychon
[@sysint64]: https://github.com/sysint64
[@justinmoon]: https://github.com/justinmoon
[@rjwittams]: https://github.com/rjwittams
[@rhzk]: https://github.com/rhzk
[@koutoftimer]: https://github.com/koutoftimer
[@tay64]: https://github.com/tay64
[@JAicewizard]: https://github.com/JAicewizard
[@andrewhickman]: https://github.com/andrewhickman
[@colinfruit]: https://github.com/colinfruit
[@Maan2003]: https://github.com/Maan2003
[@derekdreery]: https://github.com/derekdreery
[@MaximilianKoestler]: https://github.com/MaximilianKoestler
[@lassipulkkinen]: https://github.com/lassipulkkinen
[@Poignardazur]: https://github.com/PoignardAzur
[@HoNile]: https://github.com/HoNile
[@SecondFlight]: https://github.com/SecondFlight
[@lord]: https://github.com/lord
[@Lejero]: https://github.com/Lejero
[@lidin]: https://github.com/lidin
[@xarvic]: https://github.com/xarvic
[@arthmis]: https://github.com/arthmis
[@ccqpein]: https://github.com/ccqpein
[@RichardPoole42]: https://github.com/RichardPoole42
[@r-ml]: https://github.com/r-ml
[@djeedai]: https://github.com/djeedai
[@bjorn]: https://github.com/bjorn
[@DrGabble]: https://github.com/DrGabble
[@lisael]: https://github.com/lisael
[@jenra-uwu]: https://github.com/jenra-uwu
[@klemensn]: https://github.com/klemensn
[@agentsim]: https://github.com/agentsim
[@jplatte]: https://github.com/jplatte
<<<<<<< HEAD
[@zedseven]: https://github.com/zedseven
=======
[@Pavel-N]: https://github.com/Pavel-N
>>>>>>> 0079ae31
[@maurerdietmar]: https://github.com/maurerdietmar

[#599]: https://github.com/linebender/druid/pull/599
[#611]: https://github.com/linebender/druid/pull/611
[#695]: https://github.com/linebender/druid/pull/695
[#712]: https://github.com/linebender/druid/pull/712
[#727]: https://github.com/linebender/druid/pull/727
[#738]: https://github.com/linebender/druid/pull/738
[#759]: https://github.com/linebender/druid/pull/759
[#763]: https://github.com/linebender/druid/pull/763
[#782]: https://github.com/linebender/druid/pull/782
[#784]: https://github.com/linebender/druid/pull/784
[#785]: https://github.com/linebender/druid/pull/785
[#796]: https://github.com/linebender/druid/pull/796
[#797]: https://github.com/linebender/druid/pull/797
[#798]: https://github.com/linebender/druid/pull/798
[#808]: https://github.com/linebender/druid/pull/808
[#814]: https://github.com/linebender/druid/pull/814
[#816]: https://github.com/linebender/druid/pull/816
[#817]: https://github.com/linebender/druid/pull/817
[#818]: https://github.com/linebender/druid/pull/818
[#819]: https://github.com/linebender/druid/pull/819
[#821]: https://github.com/linebender/druid/pull/821
[#825]: https://github.com/linebender/druid/pull/825
[#831]: https://github.com/linebender/druid/pull/831
[#832]: https://github.com/linebender/druid/pull/832
[#833]: https://github.com/linebender/druid/pull/833
[#837]: https://github.com/linebender/druid/pull/837
[#839]: https://github.com/linebender/druid/pull/839
[#840]: https://github.com/linebender/druid/pull/840
[#841]: https://github.com/linebender/druid/pull/841
[#842]: https://github.com/linebender/druid/pull/842
[#843]: https://github.com/linebender/druid/pull/843
[#845]: https://github.com/linebender/druid/pull/845
[#847]: https://github.com/linebender/druid/pull/847
[#850]: https://github.com/linebender/druid/pull/850
[#851]: https://github.com/linebender/druid/pull/851
[#855]: https://github.com/linebender/druid/pull/855
[#857]: https://github.com/linebender/druid/pull/857
[#861]: https://github.com/linebender/druid/pull/861
[#869]: https://github.com/linebender/druid/pull/869
[#876]: https://github.com/linebender/druid/pull/876
[#878]: https://github.com/linebender/druid/pull/878
[#880]: https://github.com/linebender/druid/pull/880
[#889]: https://github.com/linebender/druid/pull/889
[#892]: https://github.com/linebender/druid/pull/892
[#894]: https://github.com/linebender/druid/pull/894
[#895]: https://github.com/linebender/druid/pull/895
[#897]: https://github.com/linebender/druid/pull/897
[#898]: https://github.com/linebender/druid/pull/898
[#900]: https://github.com/linebender/druid/pull/900
[#903]: https://github.com/linebender/druid/pull/903
[#904]: https://github.com/linebender/druid/pull/904
[#905]: https://github.com/linebender/druid/pull/905
[#907]: https://github.com/linebender/druid/pull/907
[#909]: https://github.com/linebender/druid/pull/909
[#913]: https://github.com/linebender/druid/pull/913
[#915]: https://github.com/linebender/druid/pull/915
[#916]: https://github.com/linebender/druid/pull/916
[#917]: https://github.com/linebender/druid/pull/917
[#920]: https://github.com/linebender/druid/pull/920
[#924]: https://github.com/linebender/druid/pull/924
[#925]: https://github.com/linebender/druid/pull/925
[#926]: https://github.com/linebender/druid/pull/926
[#928]: https://github.com/linebender/druid/pull/928
[#930]: https://github.com/linebender/druid/pull/930
[#931]: https://github.com/linebender/druid/pull/931
[#940]: https://github.com/linebender/druid/pull/940
[#942]: https://github.com/linebender/druid/pull/942
[#943]: https://github.com/linebender/druid/pull/943
[#948]: https://github.com/linebender/druid/pull/948
[#949]: https://github.com/linebender/druid/pull/949
[#951]: https://github.com/linebender/druid/pull/951
[#953]: https://github.com/linebender/druid/pull/953
[#954]: https://github.com/linebender/druid/pull/954
[#957]: https://github.com/linebender/druid/pull/957
[#959]: https://github.com/linebender/druid/pull/959
[#960]: https://github.com/linebender/druid/pull/960
[#961]: https://github.com/linebender/druid/pull/961
[#963]: https://github.com/linebender/druid/pull/963
[#964]: https://github.com/linebender/druid/pull/964
[#967]: https://github.com/linebender/druid/pull/967
[#969]: https://github.com/linebender/druid/pull/969
[#970]: https://github.com/linebender/druid/pull/970
[#971]: https://github.com/linebender/druid/pull/971
[#972]: https://github.com/linebender/druid/pull/972
[#980]: https://github.com/linebender/druid/pull/980
[#982]: https://github.com/linebender/druid/pull/982
[#984]: https://github.com/linebender/druid/pull/984
[#990]: https://github.com/linebender/druid/pull/990
[#991]: https://github.com/linebender/druid/pull/991
[#993]: https://github.com/linebender/druid/pull/993
[#994]: https://github.com/linebender/druid/pull/994
[#996]: https://github.com/linebender/druid/pull/996
[#997]: https://github.com/linebender/druid/pull/997
[#1001]: https://github.com/linebender/druid/pull/1001
[#1003]: https://github.com/linebender/druid/pull/1003
[#1007]: https://github.com/linebender/druid/pull/1007
[#1008]: https://github.com/linebender/druid/pull/1008
[#1011]: https://github.com/linebender/druid/pull/1011
[#1013]: https://github.com/linebender/druid/pull/1013
[#1018]: https://github.com/linebender/druid/pull/1018
[#1025]: https://github.com/linebender/druid/pull/1025
[#1028]: https://github.com/linebender/druid/pull/1028
[#1037]: https://github.com/linebender/druid/pull/1037
[#1042]: https://github.com/linebender/druid/pull/1042
[#1043]: https://github.com/linebender/druid/pull/1043
[#1049]: https://github.com/linebender/druid/pull/1049
[#1050]: https://github.com/linebender/druid/pull/1050
[#1054]: https://github.com/linebender/druid/pull/1054
[#1057]: https://github.com/linebender/druid/pull/1057
[#1058]: https://github.com/linebender/druid/pull/1058
[#1061]: https://github.com/linebender/druid/pull/1061
[#1062]: https://github.com/linebender/druid/pull/1062
[#1072]: https://github.com/linebender/druid/pull/1072
[#1075]: https://github.com/linebender/druid/pull/1075
[#1076]: https://github.com/linebender/druid/pull/1076
[#1081]: https://github.com/linebender/druid/pull/1081
[#1091]: https://github.com/linebender/druid/pull/1091
[#1096]: https://github.com/linebender/druid/pull/1096
[#1097]: https://github.com/linebender/druid/pull/1097
[#1093]: https://github.com/linebender/druid/pull/1093
[#1100]: https://github.com/linebender/druid/pull/1100
[#1103]: https://github.com/linebender/druid/pull/1103
[#1107]: https://github.com/linebender/druid/pull/1107
[#1118]: https://github.com/linebender/druid/pull/1118
[#1119]: https://github.com/linebender/druid/pull/1119
[#1120]: https://github.com/linebender/druid/pull/1120
[#1126]: https://github.com/linebender/druid/pull/1120
[#1128]: https://github.com/linebender/druid/pull/1128
[#1133]: https://github.com/linebender/druid/pull/1133
[#1143]: https://github.com/linebender/druid/pull/1143
[#1145]: https://github.com/linebender/druid/pull/1145
[#1151]: https://github.com/linebender/druid/pull/1151
[#1152]: https://github.com/linebender/druid/pull/1152
[#1155]: https://github.com/linebender/druid/pull/1155
[#1157]: https://github.com/linebender/druid/pull/1157
[#1160]: https://github.com/linebender/druid/pull/1160
[#1171]: https://github.com/linebender/druid/pull/1171
[#1172]: https://github.com/linebender/druid/pull/1172
[#1173]: https://github.com/linebender/druid/pull/1173
[#1182]: https://github.com/linebender/druid/pull/1182
[#1183]: https://github.com/linebender/druid/pull/1183
[#1185]: https://github.com/linebender/druid/pull/1185
[#1191]: https://github.com/linebender/druid/pull/1191
[#1092]: https://github.com/linebender/druid/pull/1092
[#1189]: https://github.com/linebender/druid/pull/1189
[#1195]: https://github.com/linebender/druid/pull/1195
[#1204]: https://github.com/linebender/druid/pull/1204
[#1205]: https://github.com/linebender/druid/pull/1205
[#1207]: https://github.com/linebender/druid/pull/1207
[#1210]: https://github.com/linebender/druid/pull/1210
[#1214]: https://github.com/linebender/druid/pull/1214
[#1226]: https://github.com/linebender/druid/pull/1226
[#1232]: https://github.com/linebender/druid/pull/1232
[#1231]: https://github.com/linebender/druid/pull/1231
[#1220]: https://github.com/linebender/druid/pull/1220
[#1238]: https://github.com/linebender/druid/pull/1238
[#1241]: https://github.com/linebender/druid/pull/1241
[#1245]: https://github.com/linebender/druid/pull/1245
[#1248]: https://github.com/linebender/druid/pull/1248
[#1251]: https://github.com/linebender/druid/pull/1251
[#1252]: https://github.com/linebender/druid/pull/1252
[#1255]: https://github.com/linebender/druid/pull/1255
[#1272]: https://github.com/linebender/druid/pull/1272
[#1276]: https://github.com/linebender/druid/pull/1276
[#1278]: https://github.com/linebender/druid/pull/1278
[#1280]: https://github.com/linebender/druid/pull/1280
[#1283]: https://github.com/linebender/druid/pull/1283
[#1295]: https://github.com/linebender/druid/pull/1280
[#1298]: https://github.com/linebender/druid/pull/1298
[#1299]: https://github.com/linebender/druid/pull/1299
[#1302]: https://github.com/linebender/druid/pull/1302
[#1306]: https://github.com/linebender/druid/pull/1306
[#1311]: https://github.com/linebender/druid/pull/1311
[#1320]: https://github.com/linebender/druid/pull/1320
[#1324]: https://github.com/linebender/druid/pull/1324
[#1326]: https://github.com/linebender/druid/pull/1326
[#1328]: https://github.com/linebender/druid/pull/1328
[#1346]: https://github.com/linebender/druid/pull/1346
[#1351]: https://github.com/linebender/druid/pull/1351
[#1259]: https://github.com/linebender/druid/pull/1259
[#1361]: https://github.com/linebender/druid/pull/1361
[#1371]: https://github.com/linebender/druid/pull/1371
[#1401]: https://github.com/linebender/druid/pull/1401
[#1410]: https://github.com/linebender/druid/pull/1410
[#1423]: https://github.com/linebender/druid/pull/1423
[#1433]: https://github.com/linebender/druid/pull/1433
[#1438]: https://github.com/linebender/druid/pull/1438
[#1441]: https://github.com/linebender/druid/pull/1441
[#1448]: https://github.com/linebender/druid/pull/1448
[#1463]: https://github.com/linebender/druid/pull/1463
[#1452]: https://github.com/linebender/druid/pull/1452
[#1485]: https://github.com/linebender/druid/pull/1485
[#1520]: https://github.com/linebender/druid/pull/1520
[#1523]: https://github.com/linebender/druid/pull/1523
[#1526]: https://github.com/linebender/druid/pull/1526
[#1532]: https://github.com/linebender/druid/pull/1532
[#1533]: https://github.com/linebender/druid/pull/1533
[#1534]: https://github.com/linebender/druid/pull/1534
[#1254]: https://github.com/linebender/druid/pull/1254
[#1559]: https://github.com/linebender/druid/pull/1559
[#1561]: https://github.com/linebender/druid/pull/1561
[#1562]: https://github.com/linebender/druid/pull/1562
[#1592]: https://github.com/linebender/druid/pull/1592
[#1596]: https://github.com/linebender/druid/pull/1596
[#1600]: https://github.com/linebender/druid/pull/1600
[#1606]: https://github.com/linebender/druid/pull/1606
[#1619]: https://github.com/linebender/druid/pull/1619
[#1625]: https://github.com/linebender/druid/pull/1625
[#1632]: https://github.com/linebender/druid/pull/1632
[#1634]: https://github.com/linebender/druid/pull/1634
[#1635]: https://github.com/linebender/druid/pull/1635
[#1636]: https://github.com/linebender/druid/pull/1636
[#1640]: https://github.com/linebender/druid/pull/1640
[#1641]: https://github.com/linebender/druid/pull/1641
[#1645]: https://github.com/linebender/druid/pull/1645
[#1647]: https://github.com/linebender/druid/pull/1647
[#1654]: https://github.com/linebender/druid/pull/1654
[#1660]: https://github.com/linebender/druid/pull/1660
[#1662]: https://github.com/linebender/druid/pull/1662
[#1677]: https://github.com/linebender/druid/pull/1677
[#1691]: https://github.com/linebender/druid/pull/1691
[#1693]: https://github.com/linebender/druid/pull/1693
[#1695]: https://github.com/linebender/druid/pull/1695
[#1696]: https://github.com/linebender/druid/pull/1696
[#1698]: https://github.com/linebender/druid/pull/1698
[#1702]: https://github.com/linebender/druid/pull/1702
[#1713]: https://github.com/linebender/druid/pull/1713
[#1715]: https://github.com/linebender/druid/pull/1715
[#1717]: https://github.com/linebender/druid/pull/1717
[#1722]: https://github.com/linebender/druid/pull/1722
[#1724]: https://github.com/linebender/druid/pull/1724
[#1730]: https://github.com/linebender/druid/pull/1730
[#1737]: https://github.com/linebender/druid/pull/1737
[#1743]: https://github.com/linebender/druid/pull/1743
[#1746]: https://github.com/linebender/druid/pull/1746
[#1751]: https://github.com/linebender/druid/pull/1751
[#1754]: https://github.com/linebender/druid/pull/1754
[#1755]: https://github.com/linebender/druid/pull/1755
[#1756]: https://github.com/linebender/druid/pull/1756
[#1761]: https://github.com/linebender/druid/pull/1761
[#1764]: https://github.com/linebender/druid/pull/1764
[#1772]: https://github.com/linebender/druid/pull/1772
[#1779]: https://github.com/linebender/druid/pull/1779
[#1787]: https://github.com/linebender/druid/pull/1787
[#1801]: https://github.com/linebender/druid/pull/1801
[#1802]: https://github.com/linebender/druid/pull/1802
[#1803]: https://github.com/linebender/druid/pull/1803
[#1804]: https://github.com/linebender/druid/pull/1804
[#1805]: https://github.com/linebender/druid/pull/1805
[#1820]: https://github.com/linebender/druid/pull/1820
[#1825]: https://github.com/linebender/druid/pull/1825
[#1828]: https://github.com/linebender/druid/pull/1828
[#1843]: https://github.com/linebender/druid/pull/1843
[#1850]: https://github.com/linebender/druid/pull/1850
[#1851]: https://github.com/linebender/druid/pull/1851
[#1860]: https://github.com/linebender/druid/pull/1860
[#1861]: https://github.com/linebender/druid/pull/1861
[#1863]: https://github.com/linebender/druid/pull/1863
[#1865]: https://github.com/linebender/druid/pull/1865
[#1866]: https://github.com/linebender/druid/pull/1866
[#1867]: https://github.com/linebender/druid/pull/1867
[#1868]: https://github.com/linebender/druid/pull/1868
[#1873]: https://github.com/linebender/druid/pull/1873
[#1876]: https://github.com/linebender/druid/pull/1876
[#1882]: https://github.com/linebender/druid/pull/1882
[#1884]: https://github.com/linebender/druid/pull/1884
[#1885]: https://github.com/linebender/druid/pull/1885
[#1886]: https://github.com/linebender/druid/pull/1886
[#1907]: https://github.com/linebender/druid/pull/1907
[#1919]: https://github.com/linebender/druid/pull/1919
[#1929]: https://github.com/linebender/druid/pull/1929
[#1947]: https://github.com/linebender/druid/pull/1947
[#1953]: https://github.com/linebender/druid/pull/1953
[#1967]: https://github.com/linebender/druid/pull/1967
[#1976]: https://github.com/linebender/druid/pull/1976
[#1978]: https://github.com/linebender/druid/pull/1978
[#1993]: https://github.com/linebender/druid/pull/1993
[#1996]: https://github.com/linebender/druid/pull/1996
[#2036]: https://github.com/linebender/druid/pull/2036
[#2064]: https://github.com/linebender/druid/pull/2064
[#1979]: https://github.com/linebender/druid/pull/1979
[#2119]: https://github.com/linebender/druid/pull/2119
[#2111]: https://github.com/linebender/druid/pull/2111
[#2117]: https://github.com/linebender/druid/pull/2117

[Unreleased]: https://github.com/linebender/druid/compare/v0.7.0...master
[0.7.0]: https://github.com/linebender/druid/compare/v0.6.0...v0.7.0
[0.6.0]: https://github.com/linebender/druid/compare/v0.5.0...v0.6.0
[0.5.0]: https://github.com/linebender/druid/compare/v0.4.0...v0.5.0
[0.4.0]: https://github.com/linebender/druid/compare/v0.3.2...v0.4.0
[0.3.2]: https://github.com/linebender/druid/compare/v0.3.1...v0.3.2
[0.3.1]: https://github.com/linebender/druid/compare/v0.3.0...v0.3.1<|MERGE_RESOLUTION|>--- conflicted
+++ resolved
@@ -89,11 +89,8 @@
 - Add parent windows to non-main windows. (Coordinate space is now from their origin) ([#1919] by [@JAicewizard])
 - `ListIter` implementations for `Arc<Vec<T>>`, `(S, Arc<Vec<T>>)`, `Arc<VecDequeue<T>>` and `(S, Arc<VecDequeue<T>>)` ([#1967] by [@xarvic])
 - Closures passed to `Label::new` can now return any type that implements `Into<ArcStr>` ([#2064] by [@jplatte])
-<<<<<<< HEAD
 - `AppDelegate::window_added` now receives the new window's `WindowHandle`. ([#2119] by [@zedseven])
-=======
 - Removed line of code that prevented window miximalization. ([#2113] by [@Pavel-N])
->>>>>>> 0079ae31
 
 ### Deprecated
 
@@ -539,11 +536,8 @@
 [@klemensn]: https://github.com/klemensn
 [@agentsim]: https://github.com/agentsim
 [@jplatte]: https://github.com/jplatte
-<<<<<<< HEAD
 [@zedseven]: https://github.com/zedseven
-=======
 [@Pavel-N]: https://github.com/Pavel-N
->>>>>>> 0079ae31
 [@maurerdietmar]: https://github.com/maurerdietmar
 
 [#599]: https://github.com/linebender/druid/pull/599
