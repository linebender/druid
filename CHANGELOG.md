# Changelog

The latest published Druid release is [0.7.0](#070---2021-01-01) which was released on 2021-01-01.
You can find its changes [documented below](#070---2021-01-01).

# Unreleased

### Highlights
- International text input support (IME) on macOS.
- Rich text and complex script support on Linux.

### Added
- Add `scroll()` method in WidgetExt ([#1600] by [@totsteps])
- `write!` for `RichTextBuilder` ([#1596] by [@Maan2003])
- Sub windows: Allow opening windows that share state with arbitrary parts of the widget hierarchy ([#1254] by [@rjwittams])
- WindowCloseRequested/WindowDisconnected event when a window is closing ([#1254] by [@rjwittams])
- Add `on_added()` method in `WidgetExt` ([#1485] by [@arthmis])
- RichTextBuilder ([#1520] by [@Maan2003])
- `get_external_handle` on `DelegateCtx` ([#1526] by [@Maan2003])
- `AppLauncher::localization_resources` to use custom l10n resources. ([#1528] by [@edwin0cheng])
- Shell: get_content_insets and mac implementation ([#1532] by [@rjwittams])
- Contexts: to_window and to_screen (useful for relatively positioning sub windows) ([#1532] by [@rjwittams])
- WindowSizePolicy: allow windows to be sized by their content ([#1532] by [@rjwittams])
- Implemented `Data` for more datatypes from `std` ([#1534] by [@derekdreery])
- Shell: windows implementation from content_insets ([#1592] by [@HoNile])
- Support individual corner radii for kurbo::RoundedRect ([#1561] by [@SecondFlight])
- Shell: IME API and macOS IME implementation ([#1619] by [@lord])
- Scroll::content_must_fill and a few other new Scroll methods ([#1635] by [@cmyr])
- New `TextBox` widget with IME integration ([#1636] by [@cmyr])
- `Notification`s can be submitted while handling other `Notification`s ([#1640] by [@cmyr])
- Added ListIter implementations for OrdMap ([#1641] by [@Lejero])
- `Padding` can now use `Key<Insets>` ([#1662] by [@cmyr])
- `LifeCycle::DisabledChanged`, `InternalLifeCycle::RouteDisabledChanged` and the `set_disabled()` and `is_disabled()` 
  context-methods to implement disabled ([#1632] by [@xarvic])
- `LifeCycle::BuildFocusChain` to update the focus-chain ([#1632] by [@xarvic])

### Changed

- Warn on unhandled Commands ([#1533] by [@Maan2003])
- `WindowDesc::new` takes the root widget directly instead of a closure ([#1559] by [@lassipulkkinen])
- Switch to trace-based logging ([#1562] by [@PoignardAzur])
- Spacers in `Flex` are now implemented by calculating the space in `Flex` instead of creating a widget for it ([#1584] by [@JAicewizard])
- Padding is generic over child widget, impls WidgetWrapper ([#1634] by [@cmyr])
- Menu support was rewritten with support for `Data` ([#1625] by [@jneem])
- Update to piet v0.4.0 (rich text on linux!) ([#1677] by [@cmyr])
<<<<<<< HEAD
- `register_for_focus()` should from now on be called from `LifeCycle::BuildFocusChain` instead of `LifeCycle::WidgetAdded` ([#1632] by [@xarvic])
=======
- Flex values that are less than 0.0 will default to 0.0 and warn in release. It will panic in debug mode. ([#1691] by [@arthmis])
>>>>>>> 39238adf

### Deprecated

### Removed

### Fixed
- `Notification`s will not be delivered to the widget that sends them ([#1640] by [@cmyr])
- `TextBox` can handle standard keyboard shortcuts without needing menus ([#1660] by [@cmyr])


- Fixed docs of derived Lens ([#1523] by [@Maan2003])
- Use correct fill rule when rendering SVG paths ([#1606] by [@SecondFlight])
- Correctly capture and use stroke properties when rendering SVG paths ([#1647] by [@SecondFlight])

### Visual

### Docs

- Fix example code in `Get started with Druid` chapter of book ([#1698] by [@ccqpein])

### Examples

### Maintenance

- Updated to x11rb 0.8.0. ([#1519] by [@psychon])

### Outside News

## [0.7.0] - 2021-01-01

### Highlights

- Text improvements: `TextLayout` type ([#1182]) and rich text support ([#1245])
- The `Formatter` trait provides more flexible handling of converions between
values and their textual representations. ([#1377])

### Added

- Windows: Added Screen module to get information about monitors and the screen. ([#1037] by [@rhzk])
- Added documentation to resizable() and show_titlebar() in WindowDesc. ([#1037] by [@rhzk])
- Windows: Added internal functions to handle Re-entrancy. ([#1037] by [@rhzk])
- Windows: WindowDesc: Create window with disabled titlebar, maximized or minimized state, and with position. ([#1037] by [@rhzk])
- Windows: WindowHandle: Change window state. Toggle titlebar. Change size and position of window. ([#1037], [#1324] by [@rhzk])
- Windows: WindowHandle: Added handle_titlebar(), Allowing a custom titlebar to behave like the OS one. ([#1037] by [@rhzk])
- `OPEN_PANEL_CANCELLED` and `SAVE_PANEL_CANCELLED` commands. ([#1061] by @cmyr)
- Export `Image` and `ImageData` by default. ([#1011] by [@covercash2])
- Re-export `druid_shell::Scalable` under `druid` namespace. ([#1075] by [@ForLoveOfCats])
- `TextBox` now supports ctrl and shift hotkeys. ([#1076] by [@vkahl])
- `ScrollComponent` for ease of adding consistent, customized, scrolling behavior to a widget. ([#1107] by [@ForLoveOfCats])
- Selection text color to textbox. ([#1093] by [@sysint64])
- `BoxConstraints::UNBOUNDED` constant. ([#1126] by [@danieldulaney])
- Close requests from the shell can now be intercepted ([#1118] by [@jneem], [#1204] by [@psychon], [#1238] by [@tay64])
- The Lens derive now supports an `ignore` attribute. ([#1133] by [@jneem])
- `request_update` in `EventCtx`. ([#1128] by [@raphlinus])
- `ExtEventSink`s can now be obtained from widget methods. ([#1152] by [@jneem])
- 'Scope' widget to allow encapsulation of reactive state. ([#1151] by [@rjwittams])
- `Ref` lens that applies `AsRef` and thus allow indexing arrays. ([#1171] by [@finnerale])
- `Command::to` and `Command::target` to set and get a commands target. ([#1185] by [@finnerale])
- `Menu` commands can now choose a custom target. ([#1185] by [@finnerale])
- `Movement::StartOfDocument`, `Movement::EndOfDocument`. ([#1092] by [@sysint64])
- `TextLayout` type simplifies drawing text ([#1182] by [@cmyr])
- Added support for custom mouse cursors ([#1183] by [@jneem])
- Implementation of `Data` trait for `i128` and `u128` primitive data types. ([#1214] by [@koutoftimer])
- `LineBreaking` enum allows configuration of label line-breaking ([#1195] by [@cmyr])
- `TextAlignment` support in `TextLayout` and `Label` ([#1210] by [@cmyr])
- `UpdateCtx` gets `env_changed` and `env_key_changed` methods ([#1207] by [@cmyr])
- `Button::from_label` to construct a `Button` with a provided `Label`. ([#1226] by [@ForLoveOfCats])
- Lens: Added Unit lens for type erased / display only widgets that do not need data. ([#1232] by [@rjwittams])
- `WindowLevel` to control system window Z order, with Mac and GTK implementations  ([#1231] by [@rjwittams])
- WIDGET_PADDING items added to theme and `Flex::with_default_spacer`/`Flex::add_default_spacer` ([#1220] by [@cmyr])
- CONFIGURE_WINDOW command to allow reconfiguration of an existing window. ([#1235] by [@rjwittams])
- Added a ClipBox widget for building scrollable widgets ([#1248] by [@jneem])
- `RawLabel` widget displays text `Data`. ([#1252] by [@cmyr])
- 'Tabs' widget allowing static and dynamic tabbed layouts. ([#1160] by [@rjwittams])
- `RichText` and `Attribute` types for creating rich text ([#1255] by [@cmyr])
- `request_timer` can now be called from `LayoutCtx` ([#1278] by [@Majora320])
- TextBox supports vertical movement ([#1280] by [@cmyr])
- Widgets can specify a baseline, flex rows can align baselines ([#1295] by [@cmyr])
- `TextBox::with_text_color` and `TextBox::set_text_color` ([#1320] by [@cmyr])
- `Checkbox::set_text` to update the label. ([#1346] by [@finnerale])
- `Event::should_propagate_to_hidden` and `Lifecycle::should_propagate_to_hidden` to determine whether an event should be sent to hidden widgets (e.g. in `Tabs` or `Either`). ([#1351] by [@andrewhickman])
- `set_cursor` can be called in the `update` method. ([#1361] by [@jneem])
- `WidgetPod::is_initialized` to check if a widget has received `WidgetAdded`. ([#1259] by [@finnerale])
- `TextBox::with_text_alignment` and `TextBox::set_text_alignment` ([#1371] by [@cmyr])
- Add default minimum size to `WindowConfig`. ([#1438] by [@colinfruit])
- Open and save dialogs send configurable commands. ([#1463] by [@jneem])
- Windows: Dialogs now respect the parameter passed to `force_starting_directory()` ([#1452] by [@MaximilianKoestler])
- Value formatting with the `Formatter` trait ([#1377] by [@cmyr])

### Changed

- Windows: Reduced flashing when windows are created on high-dpi displays ([#1272] by [@rhzk])
- Windows: Improved DPI handling. Druid should now redraw correctly when dpi changes. ([#1037] by [@rhzk])
- windows: Window created with OS default size if not set. ([#1037] by [@rhzk])
- `Scale::from_scale` to `Scale::new`, and `Scale` methods `scale_x` / `scale_y` to `x` / `y`. ([#1042] by [@xStrom])
- Major rework of keyboard event handling. ([#1049] by [@raphlinus])
- `Container::rounded` takes `KeyOrValue<f64>` instead of `f64`. ([#1054] by [@binomial0])
- `request_anim_frame` no longer invalidates the entire window. ([#1057] by [@jneem])
- Use new Piet text api ([#1143] by [@cmyr])
- `Env::try_get` (and related methods) return a `Result` instead of an `Option`. ([#1172] by [@cmyr])
- `lens!` macro to use move semantics for the index. ([#1171] by [@finnerale])
- `Env` stores `Arc<str>` instead of `String` ([#1173] by [@cmyr])
- Replaced uses of `Option<Target>` with the new `Target::Auto`. ([#1185] by [@finnerale])
- Moved `Target` parameter from `submit_command` to `Command::new` and `Command::to`. ([#1185] by [@finnerale])
- `Movement::RightOfLine` to `Movement::NextLineBreak`, and `Movement::LeftOfLine` to `Movement::PrecedingLineBreak`. ([#1092] by [@sysint64])
- `AnimFrame` was moved from `lifecycle` to `event` ([#1155] by [@jneem])
- Renamed `ImageData` to `ImageBuf` and moved it to `druid_shell` ([#1183] by [@jneem])
- Contexts' `text()` methods return `&mut PietText` instead of cloning ([#1205] by [@cmyr])
- Window construction: WindowDesc decomposed to PendingWindow and WindowConfig to allow for sub-windows and reconfiguration. ([#1235] by [@rjwittams])
- `LocalizedString` and `LabelText` use `ArcStr` instead of String ([#1245] by [@cmyr])
- `LensWrap` widget moved into widget module ([#1251] by [@cmyr])
- `Delegate::command` now returns `Handled`, not `bool` ([#1298] by [@jneem])
- `TextBox` selects all contents when tabbed to on macOS ([#1283] by [@cmyr])
- All Image formats are now optional, reducing compile time and binary size by default ([#1340] by [@JAicewizard])
- The `Cursor` API has changed to a stateful one ([#1433] by [@jneem])
- Part of the `SAVE_FILE` command is now `SAVE_FILE_AS` ([#1463] by [@jneem])

### Deprecated
- Parse widget (replaced with `Formatter` trait) ([#1377] by [@cmyr])

### Removed

- `Scale::from_dpi`, `Scale::dpi_x`, and `Scale::dpi_y`. ([#1042] by [@xStrom])
- `Scale::to_px` and `Scale::to_dp`. ([#1075] by [@ForLoveOfCats])

### Fixed

- `ClipBox` should forward events if any child is active, not just the immediate child. ([#1448] by [@derekdreery])
- macOS: Timers not firing during modal loop. ([#1028] by [@xStrom])
- GTK: Directory selection now properly ignores file filters. ([#957] by [@xStrom])
- GTK: Don't crash when receiving an external command while a file dialog is visible. ([#1043] by [@jneem])
- `Data` derive now works when type param bounds are defined. ([#1058] by [@chris-zen])
- Ensure that `update` is called after all commands. ([#1062] by [@jneem])
- X11: Support idle callbacks. ([#1072] by [@jneem])
- GTK: Don't interrupt `KeyEvent.repeat` when releasing another key. ([#1081] by [@raphlinus])
- Floor the origin for the Align widget to avoid blurry borders. ([#1091] by [@sysint64])
- X11: Set some more common window properties. ([#1097] by [@psychon])
- X11: Support timers. ([#1096] by [@psychon])
- `EnvScope` now also updates the `Env` during `Widget::lifecycle`. ([#1100] by [@finnerale])
- `WidgetExt::debug_widget_id` and `debug_paint_layout` now also apply to the widget they are called on. ([#1100] by [@finnerale])
- X11: Fix X11 errors caused by destroyed windows. ([#1103] by [@jneem])
- `ViewSwitcher` now skips the update after switching widgets. ([#1113] by [@finnerale])
- Key and KeyOrValue derive Clone ([#1119] by [@rjwittams])
- Allow submit_command from the layout method in Widgets ([#1119] by [@rjwittams])
- Allow derivation of lenses for generic types ([#1120]) by [@rjwittams])
- Switch widget: Toggle animation being window refresh rate dependent ([#1145] by [@ForLoveOfCats])
- Multi-click on Windows, partial fix for #859 ([#1157] by [@raphlinus])
- Windows: fix crash on resize from incompatible resources ([#1191 by [@raphlinus]])
- GTK: Related dependencies are now optional, facilitating a pure X11 build. ([#1241] by [@finnerale])
- `widget::Image` now computes the layout correctly when unbound in one direction. ([#1189] by [@JAicewizard])
- TextBox doesn't reset position after unfocused. ([#1276] by [@sysint64])
- Able to select text in multiple TextBoxes at once. ([#1276] by [@sysint64])
- The scroll bar now shows when the contents of a scrollable area change size. ([#1278] by [@Majora320])
- Fix `widget::Either` using the wrong paint insets ([#1299] by [@andrewhickman])
- Various fixes to cross-platform menus ([#1306] by [@raphlinus])
- Improve Windows 7 DXGI compatibility ([#1311] by [@raphlinus])
- Fixed `Either` not passing events to its hidden child correctly. ([#1351] by [@andrewhickman])
- Don't drop events while showing file dialogs ([#1302], [#1328] by [@jneem])
- Ensure that `LifeCycle::WidgetAdded` is the first thing a widget sees. ([#1259] by [@finnerale])
- Fix a missed call to `CloseClipboard` on Windows. ([#1410] by [@andrewhickman])
- WidgetPod: change not laid out `debug_panic` to warning ([#1441] by [@Maan2003])

### Visual

- `TextBox` stroke remains inside its `paint_rect`. ([#1007] by [@jneem])

### Docs

- Added a book chapter about resolution independence. ([#913] by [@xStrom])
- Added documentation for the `Image` widget. ([#1018] by [@covercash2])
- Fixed a link in `druid::command` documentation. ([#1008] by [@covercash2])
- Fixed broken links in `druid::widget::Container` documentation. ([#1357] by [@StarfightLP])

### Examples

- Specify feature requirements in a standard way. ([#1050] by [@xStrom])
- Added `event_viewer` example ([#1326] by [@cmyr])
- Rename `ext_event` to `async_event`. ([#1401] by [@JAicewizard])

### Maintenance

- Standardized web targeting terminology. ([#1013] by [@xStrom])
- X11: Ported the X11 backend to [`x11rb`](https://github.com/psychon/x11rb). ([#1025] by [@jneem])
- Add `debug_panic` macro for when a backtrace is useful but a panic unnecessary. ([#1259] by [@finnerale])

### Outside News

## [0.6.0] - 2020-06-01

### Highlights

#### X11 backend for druid-shell.

[@crsaracco] got us started and implemented basic support to run druid on bare-metal X11 in [#599].
Additional features got fleshed out in [#894] and [#900] by [@xStrom]
and in [#920], [#961], and [#982] by [@jneem].

While still incomplete this lays the foundation for running druid on Linux without relying on GTK.

#### Web backend for druid-shell.

[@elrnv] continued the work of [@tedsta] and implemented a mostly complete web backend
via WebAssembly (Wasm) in [#759] and enabled all druid examples to
[run in the browser](https://elrnv.github.io/druid-wasm-examples/).

While some features like the clipboard, menus or file dialogs are not yet available,
all fundamental features are there.

#### Using Core Graphics on macOS.

[@cmyr] continued the work of [@jrmuizel] and implemented Core Graphics support for Piet in
[piet#176](https://github.com/linebender/piet/pull/176).

Those changes made it into druid via [#905].
This means that druid no longer requires cairo on macOS and uses Core Graphics instead.

### Added

- Standardized and exposed more methods on more contexts. ([#970], [#972], [#855] by [@cmyr], [#898] by [@finnerale], [#954] by [@xStrom], [#917] by [@jneem])
- `im` feature, with `Data` support for the [`im` crate](https://docs.rs/im/) collections. ([#924] by [@cmyr])
- `im::Vector` support for the `List` widget. ([#940] by [@xStrom])
- `TextBox` can receive `EditAction` commands. ([#814] by [@cmyr])
- `Split::min_splitter_area(f64)` to add padding around the splitter bar. ([#738] by [@xStrom])
- Published `druid::text` module. ([#816] by [@cmyr])
- `InternalEvent::MouseLeave` signalling the cursor left the window. ([#821] by [@teddemunnik])
- `InternalEvent::RouteTimer` to route timer events. ([#831] by [@sjoshid])
- `children_changed` now always includes layout and paint request. ([#839] by [@xStrom])
- `request_paint_rect` for partial invalidation. ([#817] by [@jneem])
- Window title can be any `LabelText` (such as a simple `String`). ([#869] by [@cmyr])
- `Label::with_font` and `set_font`. ([#785] by [@thecodewarrior])
- `MouseEvent` now has a `focus` field which is `true` with window focusing left clicks on macOS. ([#842] by [@xStrom])
- `MouseButtons` to `MouseEvent` to track which buttons are being held down during an event. ([#843] by [@xStrom])
- `Env` and `Key` gained methods for inspecting an `Env` at runtime ([#880] by [@Zarenor])
- `WinHandler::scale` method to inform of scale changes. ([#904] by [@xStrom])
- `WidgetExt::debug_widget_id`, for displaying widget ids on hover. ([#876] by [@cmyr])
- `LifeCycle::Size` event to inform widgets that their size changed. ([#953] by [@xStrom])
- `FileDialogOptions` methods `default_name`, `name_label`, `title`, `button_text`, `packages_as_directories`, `force_starting_directory`. ([#960] by [@xStrom])
- `Button::dynamic` constructor. ([#963] by [@totsteps])
- `Spinner` widget to represent loading states. ([#1003] by [@futurepaul])

### Changed

- Renamed `WidgetPod` methods: `paint` to `paint_raw`, `paint_with_offset` to `paint`, `paint_with_offset_always` to `paint_always`. ([#980] by [@totsteps])
- Renamed `Event::MouseMoved` to `MouseMove`. ([#825] by [@teddemunnik])
- Renamed `Split` constructors to `Split::rows` and `columns`. ([#738] by [@xStrom])
- Replaced `NEW_WINDOW`, `SET_MENU` and `SHOW_CONTEXT_MENU` commands with methods on `EventCtx` and `DelegateCtx`. ([#931] by [@finnerale])
- Replaced `Command::one_shot` and `::take_object` with a `SingleUse` payload wrapper type. ([#959] by [@finnerale])
- `Command` and `Selector` have been reworked and are now statically typed, similarly to `Env` and `Key`. ([#993] by [@finnerale])
- `AppDelegate::command` now receives a `Target` instead of a `&Target`. ([#909] by [@xStrom])
- `SHOW_WINDOW` and `CLOSE_WINDOW` commands now only use `Target` to determine the affected window. ([#928] by [@finnerale])
- Global `Application` associated functions are instance methods instead, e.g. `Application::global().quit()` instead of the old `Application::quit()`. ([#763] by [@xStrom])
- `Event::Internal(InternalEvent)` bundles all internal events. ([#833] by [@xStrom])
- Timer events will only be delivered to the widgets that requested them. ([#831] by [@sjoshid])
- `Split::splitter_size` no longer includes padding. ([#738] by [@xStrom])
- `has_focus` no longer returns false positives. ([#819] by [@xStrom])
- `WidgetPod::set_layout_rect` now requires `LayoutCtx`, data and `Env`. ([#841] by [@xStrom])
- `request_timer` uses `Duration` instead of `Instant`. ([#847] by [@finnerale])
- `Event::Wheel` now contains a `MouseEvent` structure. ([#895] by [@teddemunnik])
- The `WindowHandle::get_dpi` method got replaced by `WindowHandle::get_scale`. ([#904] by [@xStrom])
- The `WinHandler::size` method now gets a `Size` in display points. ([#904] by [@xStrom])
- Standardized the type returned by the contexts' `text` methods. ([#996] by [@cmyr])
- `ViewSwitcher` uses `Data` type constraint instead of `PartialEq`. ([#1112] by [@justinmoon])

### Removed

- The optional GTK feature for non-Linux platforms. ([#611] by [@pyroxymat])

### Fixed

- `Event::HotChanged(false)` will be emitted when the cursor leaves the window. ([#821] by [@teddemunnik])
- Keep hot state consistent with mouse position. ([#841] by [@xStrom])
- Start focus cycling from not-registered-for-focus widgets. ([#819] by [@xStrom])
- Supply correct `LifeCycleCtx` to `Event::FocusChanged`. ([#878] by [@cmyr])
- Propagate `Event::FocusChanged` to focus gaining widgets as well. ([#819] by [@xStrom])
- Routing `LifeCycle::FocusChanged` to descendant widgets. ([#925] by [@yrns])
- Focus request handling is now predictable with the last request overriding earlier ones. ([#948] by [@xStrom])
- Open file menu item works again. ([#851] by [@kindlychung])
- Built-in open and save menu items now show the correct label and submit the right commands. ([#930] by [@finnerale])
- Wheel events now properly update hot state. ([#951] by [@xStrom])
- macOS: Support `FileDialogOptions::default_type`. ([#960] by [@xStrom])
- macOS: Show the save dialog even with `FileDialogOptions` `select_directories` and `multi_selection` set. ([#960] by [@xStrom])
- X11: Support mouse scrolling. ([#961] by [@jneem])
- `Painter` now properly repaints on data change in `Container`. ([#991] by [@cmyr])
- Windows: Terminate app when all windows have closed. ([#763] by [@xStrom])
- Windows: Respect the minimum window size. ([#727] by [@teddemunnik])
- Windows: Respect resizability. ([#712] by [@teddemunnik])
- Windows: Capture mouse for drag actions. ([#695] by [@teddemunnik])
- Windows: Removed flashes of white background at the edge of the window when resizing. ([#915] by [@xStrom])
- Windows: Reduced chance of white flash when opening a new window. ([#916] by [@xStrom])
- Windows: Keep receiving mouse events after pressing ALT or F10 when the window has no menu. ([#997] by [@xStrom])
- macOS: `Application::quit` now quits the run loop instead of killing the process. ([#763] by [@xStrom])
- macOS: `Event::HotChanged` is properly generated with multiple windows. ([#907] by [@xStrom])
- macOS: The application menu is now immediately interactable after launch. ([#994] by [@xStrom])
- macOS/GTK: `MouseButton::X1` and `MouseButton::X2` clicks are now recognized. ([#843] by [@xStrom])
- GTK: Use the system locale. ([#798] by [@finnerale])
- GTK: Actually close windows. ([#797] by [@finnerale])
- GTK: Prevent crashing on pop-ups. ([#837] by [@finnerale])
- GTK: Support disabled menu items. ([#897] by [@jneem])
- GTK: Support file filters in open/save dialogs. ([#903] by [@jneem])
- GTK: Support DPI values other than 96. ([#904] by [@xStrom])

### Visual

- Improved `Split` accuracy. ([#738] by [@xStrom])
- Built-in widgets no longer stroke outside their `paint_rect`. ([#861] by [@jneem])
- `Switch` toggles with animation when its data changes externally. ([#898] by [@finnerale])
- Render progress bar correctly. ([#949] by [@scholtzan])
- Scrollbars animate when the scroll container size changes. ([#964] by [@xStrom])

### Docs

- Added example and usage hints to `Env`. ([#796] by [@finnerale])
- Added documentation about the usage of bloom filters. ([#818] by [@xStrom])
- Added book chapters about `Painter` and `Controller`. ([#832] by [@cmyr])
- Added a changelog containing development since the 0.5 release. ([#889] by [@finnerale])
- Added goals section to `README.md`. ([#971] by [@finnerale])
- Added a section about dependencies to `CONTRIBUTING.md`. ([#990] by [@xStrom])
- Updated screenshots in `README.md`. ([#967] by [@xStrom])
- Removed references to cairo on macOS. ([#943] by [@xStrom])

### Examples

- Added `blocking_function`. ([#840] by [@mastfissh])
- Added hot glow option to `multiwin`. ([#845] by [@xStrom])
- Reduce the flashing in `ext_event` and `identity`. ([#782] by [@futurepaul])
- Fixed menu inconsistency across multiple windows in `multiwin`. ([#926] by [@kindlychung])

### Maintenance

- Added rendering tests. ([#784] by [@fishrockz])
- Added docs generation testing for all features. ([#942] by [@xStrom])
- Replaced `#[macro_use]` with normal `use`. ([#808] by [@totsteps])
- Enabled Clippy checks for all targets. ([#850] by [@xStrom])
- Revamped CI testing to optimize coverage and speed. ([#857] by [@xStrom])
- Refactored DPI scaling. ([#904] by [@xStrom])
- Refactored `WidgetPod::event` to improve readability and performance of more complex logic. ([#1001] by [@xStrom])
- Renamed `BaseState` to `WidgetState` ([#969] by [@cmyr])
- Fixed test harness crashing on failure. ([#984] by [@xStrom])
- GTK: Refactored `Application` to use the new structure. ([#892] by [@xStrom])

### Outside News

- There are new projects using druid:
  - [Kondo](https://github.com/tbillington/kondo) Save disk space by cleaning unneeded files from software projects.
  - [jack-mixer](https://github.com/derekdreery/jack-mixer) A jack client that provides mixing, levels and a 3-band eq.
  - [kiro-synth](https://github.com/chris-zen/kiro-synth) An in progress modular sound synthesizer.

## [0.5.0] - 2020-04-01

Last release without a changelog :(

## [0.4.0] - 2019-12-28
## [0.3.2] - 2019-11-05
## [0.3.1] - 2019-11-04
## 0.3.0 - 2019-11-02
## 0.1.1 - 2018-11-02
## 0.1.0 - 2018-11-02

[@futurepaul]: https://github.com/futurepaul
[@finnerale]: https://github.com/finnerale
[@totsteps]: https://github.com/totsteps
[@cmyr]: https://github.com/cmyr
[@xStrom]: https://github.com/xStrom
[@teddemunnik]: https://github.com/teddemunnik
[@crsaracco]: https://github.com/crsaracco
[@pyroxymat]: https://github.com/pyroxymat
[@elrnv]: https://github.com/elrnv
[@tedsta]: https://github.com/tedsta
[@kindlychung]: https://github.com/kindlychung
[@jneem]: https://github.com/jneem
[@fishrockz]: https://github.com/fishrockz
[@thecodewarrior]: https://github.com/thecodewarrior
[@sjoshid]: https://github.com/sjoshid
[@mastfissh]: https://github.com/mastfissh
[@Zarenor]: https://github.com/Zarenor
[@yrns]: https://github.com/yrns
[@jrmuizel]: https://github.com/jrmuizel
[@scholtzan]: https://github.com/scholtzan
[@covercash2]: https://github.com/covercash2
[@raphlinus]: https://github.com/raphlinus
[@binomial0]: https://github.com/binomial0
[@ForLoveOfCats]: https://github.com/ForLoveOfCats
[@chris-zen]: https://github.com/chris-zen
[@vkahl]: https://github.com/vkahl
[@psychon]: https://github.com/psychon
[@sysint64]: https://github.com/sysint64
[@justinmoon]: https://github.com/justinmoon
[@rjwittams]: https://github.com/rjwittams
[@rhzk]: https://github.com/rhzk
[@koutoftimer]: https://github.com/koutoftimer
[@tay64]: https://github.com/tay64
[@JAicewizard]: https://github.com/JAicewizard
[@andrewhickman]: https://github.com/andrewhickman
[@colinfruit]: https://github.com/colinfruit
[@Maan2003]: https://github.com/Maan2003
[@derekdreery]: https://github.com/derekdreery
[@MaximilianKoestler]: https://github.com/MaximilianKoestler
[@lassipulkkinen]: https://github.com/lassipulkkinen
[@Poignardazur]: https://github.com/PoignardAzur
[@HoNile]: https://github.com/HoNile
[@SecondFlight]: https://github.com/SecondFlight
[@lord]: https://github.com/lord
[@Lejero]: https://github.com/Lejero
<<<<<<< HEAD
[@xarvic]: https://github.com/xarvic
=======
[@arthmis]: https://github.com/arthmis
>>>>>>> 39238adf
[@ccqpein]: https://github.com/ccqpein

[#599]: https://github.com/linebender/druid/pull/599
[#611]: https://github.com/linebender/druid/pull/611
[#695]: https://github.com/linebender/druid/pull/695
[#712]: https://github.com/linebender/druid/pull/712
[#727]: https://github.com/linebender/druid/pull/727
[#738]: https://github.com/linebender/druid/pull/738
[#759]: https://github.com/linebender/druid/pull/759
[#763]: https://github.com/linebender/druid/pull/763
[#782]: https://github.com/linebender/druid/pull/782
[#784]: https://github.com/linebender/druid/pull/784
[#785]: https://github.com/linebender/druid/pull/785
[#796]: https://github.com/linebender/druid/pull/796
[#797]: https://github.com/linebender/druid/pull/797
[#798]: https://github.com/linebender/druid/pull/798
[#808]: https://github.com/linebender/druid/pull/808
[#814]: https://github.com/linebender/druid/pull/814
[#816]: https://github.com/linebender/druid/pull/816
[#817]: https://github.com/linebender/druid/pull/817
[#818]: https://github.com/linebender/druid/pull/818
[#819]: https://github.com/linebender/druid/pull/819
[#821]: https://github.com/linebender/druid/pull/821
[#825]: https://github.com/linebender/druid/pull/825
[#831]: https://github.com/linebender/druid/pull/831
[#832]: https://github.com/linebender/druid/pull/832
[#833]: https://github.com/linebender/druid/pull/833
[#837]: https://github.com/linebender/druid/pull/837
[#839]: https://github.com/linebender/druid/pull/839
[#840]: https://github.com/linebender/druid/pull/840
[#841]: https://github.com/linebender/druid/pull/841
[#842]: https://github.com/linebender/druid/pull/842
[#843]: https://github.com/linebender/druid/pull/843
[#845]: https://github.com/linebender/druid/pull/845
[#847]: https://github.com/linebender/druid/pull/847
[#850]: https://github.com/linebender/druid/pull/850
[#851]: https://github.com/linebender/druid/pull/851
[#855]: https://github.com/linebender/druid/pull/855
[#857]: https://github.com/linebender/druid/pull/857
[#861]: https://github.com/linebender/druid/pull/861
[#869]: https://github.com/linebender/druid/pull/869
[#876]: https://github.com/linebender/druid/pull/876
[#878]: https://github.com/linebender/druid/pull/878
[#880]: https://github.com/linebender/druid/pull/880
[#889]: https://github.com/linebender/druid/pull/889
[#892]: https://github.com/linebender/druid/pull/892
[#894]: https://github.com/linebender/druid/pull/894
[#895]: https://github.com/linebender/druid/pull/895
[#897]: https://github.com/linebender/druid/pull/897
[#898]: https://github.com/linebender/druid/pull/898
[#900]: https://github.com/linebender/druid/pull/900
[#903]: https://github.com/linebender/druid/pull/903
[#904]: https://github.com/linebender/druid/pull/904
[#905]: https://github.com/linebender/druid/pull/905
[#907]: https://github.com/linebender/druid/pull/907
[#909]: https://github.com/linebender/druid/pull/909
[#913]: https://github.com/linebender/druid/pull/913
[#915]: https://github.com/linebender/druid/pull/915
[#916]: https://github.com/linebender/druid/pull/916
[#917]: https://github.com/linebender/druid/pull/917
[#920]: https://github.com/linebender/druid/pull/920
[#924]: https://github.com/linebender/druid/pull/924
[#925]: https://github.com/linebender/druid/pull/925
[#926]: https://github.com/linebender/druid/pull/926
[#928]: https://github.com/linebender/druid/pull/928
[#930]: https://github.com/linebender/druid/pull/930
[#931]: https://github.com/linebender/druid/pull/931
[#940]: https://github.com/linebender/druid/pull/940
[#942]: https://github.com/linebender/druid/pull/942
[#943]: https://github.com/linebender/druid/pull/943
[#948]: https://github.com/linebender/druid/pull/948
[#949]: https://github.com/linebender/druid/pull/949
[#951]: https://github.com/linebender/druid/pull/951
[#953]: https://github.com/linebender/druid/pull/953
[#954]: https://github.com/linebender/druid/pull/954
[#957]: https://github.com/linebender/druid/pull/957
[#959]: https://github.com/linebender/druid/pull/959
[#960]: https://github.com/linebender/druid/pull/960
[#961]: https://github.com/linebender/druid/pull/961
[#963]: https://github.com/linebender/druid/pull/963
[#964]: https://github.com/linebender/druid/pull/964
[#967]: https://github.com/linebender/druid/pull/967
[#969]: https://github.com/linebender/druid/pull/969
[#970]: https://github.com/linebender/druid/pull/970
[#971]: https://github.com/linebender/druid/pull/971
[#972]: https://github.com/linebender/druid/pull/972
[#980]: https://github.com/linebender/druid/pull/980
[#982]: https://github.com/linebender/druid/pull/982
[#984]: https://github.com/linebender/druid/pull/984
[#990]: https://github.com/linebender/druid/pull/990
[#991]: https://github.com/linebender/druid/pull/991
[#993]: https://github.com/linebender/druid/pull/993
[#994]: https://github.com/linebender/druid/pull/994
[#996]: https://github.com/linebender/druid/pull/996
[#997]: https://github.com/linebender/druid/pull/997
[#1001]: https://github.com/linebender/druid/pull/1001
[#1003]: https://github.com/linebender/druid/pull/1003
[#1007]: https://github.com/linebender/druid/pull/1007
[#1008]: https://github.com/linebender/druid/pull/1008
[#1011]: https://github.com/linebender/druid/pull/1011
[#1013]: https://github.com/linebender/druid/pull/1013
[#1018]: https://github.com/linebender/druid/pull/1018
[#1025]: https://github.com/linebender/druid/pull/1025
[#1028]: https://github.com/linebender/druid/pull/1028
[#1037]: https://github.com/linebender/druid/pull/1037
[#1042]: https://github.com/linebender/druid/pull/1042
[#1043]: https://github.com/linebender/druid/pull/1043
[#1049]: https://github.com/linebender/druid/pull/1049
[#1050]: https://github.com/linebender/druid/pull/1050
[#1054]: https://github.com/linebender/druid/pull/1054
[#1057]: https://github.com/linebender/druid/pull/1057
[#1058]: https://github.com/linebender/druid/pull/1058
[#1061]: https://github.com/linebender/druid/pull/1061
[#1062]: https://github.com/linebender/druid/pull/1062
[#1072]: https://github.com/linebender/druid/pull/1072
[#1075]: https://github.com/linebender/druid/pull/1075
[#1076]: https://github.com/linebender/druid/pull/1076
[#1081]: https://github.com/linebender/druid/pull/1081
[#1091]: https://github.com/linebender/druid/pull/1091
[#1096]: https://github.com/linebender/druid/pull/1096
[#1097]: https://github.com/linebender/druid/pull/1097
[#1093]: https://github.com/linebender/druid/pull/1093
[#1100]: https://github.com/linebender/druid/pull/1100
[#1103]: https://github.com/linebender/druid/pull/1103
[#1107]: https://github.com/linebender/druid/pull/1107
[#1118]: https://github.com/linebender/druid/pull/1118
[#1119]: https://github.com/linebender/druid/pull/1119
[#1120]: https://github.com/linebender/druid/pull/1120
[#1126]: https://github.com/linebender/druid/pull/1120
[#1128]: https://github.com/linebender/druid/pull/1128
[#1133]: https://github.com/linebender/druid/pull/1133
[#1143]: https://github.com/linebender/druid/pull/1143
[#1145]: https://github.com/linebender/druid/pull/1145
[#1151]: https://github.com/linebender/druid/pull/1151
[#1152]: https://github.com/linebender/druid/pull/1152
[#1155]: https://github.com/linebender/druid/pull/1155
[#1157]: https://github.com/linebender/druid/pull/1157
[#1160]: https://github.com/linebender/druid/pull/1160
[#1171]: https://github.com/linebender/druid/pull/1171
[#1172]: https://github.com/linebender/druid/pull/1172
[#1173]: https://github.com/linebender/druid/pull/1173
[#1182]: https://github.com/linebender/druid/pull/1182
[#1183]: https://github.com/linebender/druid/pull/1183
[#1185]: https://github.com/linebender/druid/pull/1185
[#1191]: https://github.com/linebender/druid/pull/1191
[#1092]: https://github.com/linebender/druid/pull/1092
[#1189]: https://github.com/linebender/druid/pull/1189
[#1195]: https://github.com/linebender/druid/pull/1195
[#1204]: https://github.com/linebender/druid/pull/1204
[#1205]: https://github.com/linebender/druid/pull/1205
[#1207]: https://github.com/linebender/druid/pull/1207
[#1210]: https://github.com/linebender/druid/pull/1210
[#1214]: https://github.com/linebender/druid/pull/1214
[#1226]: https://github.com/linebender/druid/pull/1226
[#1232]: https://github.com/linebender/druid/pull/1232
[#1231]: https://github.com/linebender/druid/pull/1231
[#1220]: https://github.com/linebender/druid/pull/1220
[#1238]: https://github.com/linebender/druid/pull/1238
[#1241]: https://github.com/linebender/druid/pull/1241
[#1245]: https://github.com/linebender/druid/pull/1245
[#1248]: https://github.com/linebender/druid/pull/1248
[#1251]: https://github.com/linebender/druid/pull/1251
[#1252]: https://github.com/linebender/druid/pull/1252
[#1255]: https://github.com/linebender/druid/pull/1255
[#1272]: https://github.com/linebender/druid/pull/1272
[#1276]: https://github.com/linebender/druid/pull/1276
[#1278]: https://github.com/linebender/druid/pull/1278
[#1280]: https://github.com/linebender/druid/pull/1280
[#1283]: https://github.com/linebender/druid/pull/1283
[#1295]: https://github.com/linebender/druid/pull/1280
[#1298]: https://github.com/linebender/druid/pull/1298
[#1299]: https://github.com/linebender/druid/pull/1299
[#1302]: https://github.com/linebender/druid/pull/1302
[#1306]: https://github.com/linebender/druid/pull/1306
[#1311]: https://github.com/linebender/druid/pull/1311
[#1320]: https://github.com/linebender/druid/pull/1320
[#1324]: https://github.com/linebender/druid/pull/1324
[#1326]: https://github.com/linebender/druid/pull/1326
[#1328]: https://github.com/linebender/druid/pull/1328
[#1346]: https://github.com/linebender/druid/pull/1346
[#1351]: https://github.com/linebender/druid/pull/1351
[#1259]: https://github.com/linebender/druid/pull/1259
[#1361]: https://github.com/linebender/druid/pull/1361
[#1371]: https://github.com/linebender/druid/pull/1371
[#1410]: https://github.com/linebender/druid/pull/1410
[#1433]: https://github.com/linebender/druid/pull/1433
[#1438]: https://github.com/linebender/druid/pull/1438
[#1441]: https://github.com/linebender/druid/pull/1441
[#1448]: https://github.com/linebender/druid/pull/1448
[#1463]: https://github.com/linebender/druid/pull/1463
[#1452]: https://github.com/linebender/druid/pull/1452
[#1485]: https://github.com/linebender/druid/pull/1485
[#1520]: https://github.com/linebender/druid/pull/1520
[#1523]: https://github.com/linebender/druid/pull/1523
[#1526]: https://github.com/linebender/druid/pull/1526
[#1532]: https://github.com/linebender/druid/pull/1532
[#1533]: https://github.com/linebender/druid/pull/1533
[#1534]: https://github.com/linebender/druid/pull/1534
[#1254]: https://github.com/linebender/druid/pull/1254
[#1559]: https://github.com/linebender/druid/pull/1559
[#1561]: https://github.com/linebender/druid/pull/1561
[#1562]: https://github.com/linebender/druid/pull/1562
[#1592]: https://github.com/linebender/druid/pull/1592
[#1596]: https://github.com/linebender/druid/pull/1596
[#1600]: https://github.com/linebender/druid/pull/1600
[#1606]: https://github.com/linebender/druid/pull/1606
[#1619]: https://github.com/linebender/druid/pull/1619
[#1625]: https://github.com/linebender/druid/pull/1625
[#1632]: https://github.com/linebender/druid/pull/1632
[#1634]: https://github.com/linebender/druid/pull/1634
[#1635]: https://github.com/linebender/druid/pull/1635
[#1636]: https://github.com/linebender/druid/pull/1636
[#1640]: https://github.com/linebender/druid/pull/1640
[#1641]: https://github.com/linebender/druid/pull/1641
[#1647]: https://github.com/linebender/druid/pull/1647
[#1660]: https://github.com/linebender/druid/pull/1660
[#1662]: https://github.com/linebender/druid/pull/1662
[#1677]: https://github.com/linebender/druid/pull/1677
[#1691]: https://github.com/linebender/druid/pull/1691
[#1698]: https://github.com/linebender/druid/pull/1698

[Unreleased]: https://github.com/linebender/druid/compare/v0.7.0...master
[0.7.0]: https://github.com/linebender/druid/compare/v0.6.0...v0.7.0
[0.6.0]: https://github.com/linebender/druid/compare/v0.5.0...v0.6.0
[0.5.0]: https://github.com/linebender/druid/compare/v0.4.0...v0.5.0
[0.4.0]: https://github.com/linebender/druid/compare/v0.3.2...v0.4.0
[0.3.2]: https://github.com/linebender/druid/compare/v0.3.1...v0.3.2
[0.3.1]: https://github.com/linebender/druid/compare/v0.3.0...v0.3.1<|MERGE_RESOLUTION|>--- conflicted
+++ resolved
@@ -43,11 +43,8 @@
 - Padding is generic over child widget, impls WidgetWrapper ([#1634] by [@cmyr])
 - Menu support was rewritten with support for `Data` ([#1625] by [@jneem])
 - Update to piet v0.4.0 (rich text on linux!) ([#1677] by [@cmyr])
-<<<<<<< HEAD
 - `register_for_focus()` should from now on be called from `LifeCycle::BuildFocusChain` instead of `LifeCycle::WidgetAdded` ([#1632] by [@xarvic])
-=======
 - Flex values that are less than 0.0 will default to 0.0 and warn in release. It will panic in debug mode. ([#1691] by [@arthmis])
->>>>>>> 39238adf
 
 ### Deprecated
 
@@ -451,11 +448,8 @@
 [@SecondFlight]: https://github.com/SecondFlight
 [@lord]: https://github.com/lord
 [@Lejero]: https://github.com/Lejero
-<<<<<<< HEAD
 [@xarvic]: https://github.com/xarvic
-=======
 [@arthmis]: https://github.com/arthmis
->>>>>>> 39238adf
 [@ccqpein]: https://github.com/ccqpein
 
 [#599]: https://github.com/linebender/druid/pull/599
