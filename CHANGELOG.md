--- conflicted
+++ resolved
@@ -9,13 +9,8 @@
 
 ### Added
 
-<<<<<<< HEAD
-- `foreground`, `set_foreground`, and `clear_foreground` methods to `Container` and `WidgetExt::foreground` method for convenience. ([#2346] by [@giannissc])
-- `WindowHandle::hide` method to hide a window. ([#2191] by [@newcomb-luke])
 - added new event variant `Event::WindowMoveResize` that can be used to detect when window resize/move started or finished (currently only Implemented for windows) ([#2360] by [@YouKnow-sys])
 
-=======
->>>>>>> c02452dd
 ### Changed
 
 ### Deprecated
