--- conflicted
+++ resolved
@@ -29,14 +29,10 @@
 - New `TextBox` widget with IME integration ([#1636] by [@cmyr])
 - `Notification`s can be submitted while handling other `Notification`s ([#1640] by [@cmyr])
 - Added ListIter implementations for OrdMap ([#1641] by [@Lejero])
-<<<<<<< HEAD
+- `Padding` can now use `Key<Insets>` ([#1662] by [@cmyr])
 - `LifeCycle::DisabledChanged`, `InternalLifeCycle::RouteDisabledChanged` and the `set_disabled()` and `is_disabled()` 
   context-methods to implement disabled ([#1632] by [@xarvic])
 - `LifeCycle::BuildFocusChain` to update the focus-chain ([#1632] by [@xarvic])
-
-=======
-- `Padding` can now use `Key<Insets>` ([#1662] by [@cmyr])
->>>>>>> 5138e8b2
 
 ### Changed
 
@@ -46,11 +42,8 @@
 - Spacers in `Flex` are now implemented by calculating the space in `Flex` instead of creating a widget for it ([#1584] by [@JAicewizard])
 - Padding is generic over child widget, impls WidgetWrapper ([#1634] by [@cmyr])
 - Menu support was rewritten with support for `Data` ([#1625] by [@jneem])
-<<<<<<< HEAD
+- Update to piet v0.4.0 (rich text on linux!) ([#1677] by [@cmyr])
 - `register_for_focus()` should from now on be called from `LifeCycle::BuildFocusChain` instead of `LifeCycle::WidgetAdded` ([#1632] by [@xarvic])
-=======
-- Update to piet v0.4.0 (rich text on linux!) ([#1677] by [@cmyr])
->>>>>>> 5138e8b2
 
 ### Deprecated
 
@@ -454,11 +447,8 @@
 [@SecondFlight]: https://github.com/SecondFlight
 [@lord]: https://github.com/lord
 [@Lejero]: https://github.com/Lejero
-<<<<<<< HEAD
 [@xarvic]: https://github.com/xarvic
-=======
 [@ccqpein]: https://github.com/ccqpein
->>>>>>> 5138e8b2
 
 [#599]: https://github.com/linebender/druid/pull/599
 [#611]: https://github.com/linebender/druid/pull/611
