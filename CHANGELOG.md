--- conflicted
+++ resolved
@@ -99,12 +99,9 @@
 - Windows: fix crash on resize from incompatible resources ([#1191 by [@raphlinus]])
 - GTK: Related dependencies are now optional, facilitating a pure X11 build. ([#1241] by [@finnerale])
 - `widget::Image` now computes the layout correctly when unbound in one direction. ([#1189] by [@JAicewizard])
-<<<<<<< HEAD
 - TextBox doesn't reset position after unfocused. ([#1276] by [@sysint64])
 - Able to select text in multiple TextBoxes at once. ([#1276] by [@sysint64])
-=======
 - The scroll bar now shows when the contents of a scrollable area change size. ([#1278] by [@Majora320])
->>>>>>> f4766918
 
 ### Visual
 
@@ -491,11 +488,8 @@
 [#1251]: https://github.com/linebender/druid/pull/1251
 [#1252]: https://github.com/linebender/druid/pull/1252
 [#1255]: https://github.com/linebender/druid/pull/1255
-<<<<<<< HEAD
 [#1276]: https://github.com/linebender/druid/pull/1276
-=======
 [#1278]: https://github.com/linebender/druid/pull/1278
->>>>>>> f4766918
 
 [Unreleased]: https://github.com/linebender/druid/compare/v0.6.0...master
 [0.6.0]: https://github.com/linebender/druid/compare/v0.5.0...v0.6.0
