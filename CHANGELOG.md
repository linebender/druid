--- conflicted
+++ resolved
@@ -66,11 +66,8 @@
 - Correctly capture and use stroke properties when rendering SVG paths ([#1647] by [@SecondFlight])
 - focus-chain now only includes non hidden (`should_propagate_to_hidden()` on `Event` and `Lifecylce`) widgets ([#1724] by [@xarvic])
 - Fixed layout of scrollbar with very small viewports ([#1715] by [@andrewhickman])
-<<<<<<< HEAD
+- Fixed `WindowLevel::Tooltip` on Windows platform ([#1737] by [@djeedai])
 - X11 backend now supports scaling([#1751] by [@Maan2003])
-=======
-- Fixed `WindowLevel::Tooltip` on Windows platform ([#1737] by [@djeedai])
->>>>>>> 2ab1d75e
 
 ### Visual
 
