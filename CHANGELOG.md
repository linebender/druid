--- conflicted
+++ resolved
@@ -52,11 +52,8 @@
 - x11: Implement primary_clipboard ([#1867] by [@psychon])
 - x11: Set WM_CLASS property ([#1868] by [@psychon])
 - Expose `RawWindowHandle` for `WindowHandle` under the `raw-win-handle` feature ([#1828] by [@djeedai])
-<<<<<<< HEAD
+- `Slider` widget now warns if max < min and swaps the values ([#1882] by [@Maan2003])
 - Widget/Slider: Add stepping functionality ([#1875] by [@raymanfx])
-=======
-- `Slider` widget now warns if max < min and swaps the values ([#1882] by [@Maan2003])
->>>>>>> 85c71ca5
 
 ### Changed
 
