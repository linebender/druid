--- conflicted
+++ resolved
@@ -30,18 +30,11 @@
 - `Notification`s can be submitted while handling other `Notification`s ([#1640] by [@cmyr])
 - Added ListIter implementations for OrdMap ([#1641] by [@Lejero])
 - `Padding` can now use `Key<Insets>` ([#1662] by [@cmyr])
-<<<<<<< HEAD
-- `LifeCycle::DisabledChanged`, `InternalLifeCycle::RouteDisabledChanged` and the `set_disabled()` and `is_disabled()` 
-  context-methods to implement disabled ([#1632] by [@xarvic])
-- `LifeCycle::BuildFocusChain` to update the focus-chain ([#1632] by [@xarvic])
-
-=======
 - Added missing documentation on derived lens items ([#1696] by [@lidin])
 - `LifeCycle::DisabledChanged`, `InternalLifeCycle::RouteDisabledChanged` and the `set_disabled()` and `is_disabled()` 
   context-methods to implement disabled ([#1632] by [@xarvic])
 - `LifeCycle::BuildFocusChain` to update the focus-chain ([#1632] by [@xarvic])
 - `DisabledIf` widget wrapper to disable based on the state of Data and Env ([#1702] by [@xarvic])
->>>>>>> cd793324
 ### Changed
 
 - Warn on unhandled Commands ([#1533] by [@Maan2003])
@@ -458,10 +451,7 @@
 [@SecondFlight]: https://github.com/SecondFlight
 [@lord]: https://github.com/lord
 [@Lejero]: https://github.com/Lejero
-<<<<<<< HEAD
-=======
 [@lidin]: https://github.com/lidin
->>>>>>> cd793324
 [@xarvic]: https://github.com/xarvic
 [@arthmis]: https://github.com/arthmis
 [@ccqpein]: https://github.com/ccqpein
